{
  "name": "root",
  "private": true,
  "description": "XChainJS Chain Clients MonoRepo",
  "workspaces": [
    "packages/*"
  ],
  "scripts": {
    "clean": "lerna run clean",
    "build": "lerna run build",
    "pub": "lerna publish",
    "test": "lerna run test",
    "lint": "lerna run lint",
    "postinstall": "patch-package"
  },
  "husky": {
    "hooks": {
      "pre-commit": "yarn lint"
    }
  },
  "devDependencies": {
    "@types/jest": "^26.0.15",
    "@typescript-eslint/eslint-plugin": "^4.18.0",
    "@typescript-eslint/parser": "^4.18.0",
    "dotenv": "^8.2.0",
    "eslint": "^7.14.0",
    "eslint-config-prettier": "^6.15.0",
    "eslint-plugin-ordered-imports": "^0.5.0",
    "eslint-plugin-prettier": "^3.1.4",
    "husky": "^4.3.0",
    "jest": "^26.6.3",
    "lerna": "^3.22.1",
    "lint-staged": "^10.5.2",
    "prettier": "^2.2.0",
    "rimraf": "~3.0.2",
    "rollup": "2.33.3",
    "rollup-plugin-commonjs": "^10.1.0",
    "rollup-plugin-json": "^4.0.0",
    "rollup-plugin-node-resolve": "^5.2.0",
    "rollup-plugin-peer-deps-external": "^2.2.4",
    "rollup-plugin-typescript2": "^0.30.0",
    "ts-jest": "^26.4.4",
    "tslib": "^2.1.0",
    "typescript": "^4.2.3"
<<<<<<< HEAD
  },
  "dependencies": {
    "patch-package": "^6.4.7"
=======
>>>>>>> 8262b986
  }
}<|MERGE_RESOLUTION|>--- conflicted
+++ resolved
@@ -42,11 +42,8 @@
     "ts-jest": "^26.4.4",
     "tslib": "^2.1.0",
     "typescript": "^4.2.3"
-<<<<<<< HEAD
   },
   "dependencies": {
     "patch-package": "^6.4.7"
-=======
->>>>>>> 8262b986
   }
 }