import { Network } from '@xchainjs/xchain-client'
import { AssetLTC, baseAmount } from '@xchainjs/xchain-util'

import mockSochainApi from '../__mocks__/sochain'
import { Client } from '../src/client'
import { MIN_TX_FEE } from '../src/const'
<<<<<<< HEAD
import { baseAmount, AssetLTC } from '@thorwallet/xchain-util'
=======
>>>>>>> 8262b986

mockSochainApi.init()

const ltcClient = new Client({ network: 'testnet' as Network })

describe('LitecoinClient Test', () => {
  beforeEach(() => {
    ltcClient.purgeClient()
  })
  afterEach(() => ltcClient.purgeClient())

  const MEMO = 'SWAP:THOR.RUNE'
  const phraseOne = 'atom green various power must another rent imitate gadget creek fat then'
  const addyOne = 'tltc1q2pkall6rf6v6j0cvpady05xhy37erndv05de7g'

  const testnet_address_path0 = 'tltc1q2pkall6rf6v6j0cvpady05xhy37erndv05de7g'
  const testnet_address_path1 = 'tltc1qut59ufcscqnkp8fgac68pj2ps5dzjjg4eggfqd'
  const mainnet_address_path0 = 'ltc1qll0eutk38yy3jms0c85v4ey68z83c78h3fmsh3'
  const mainnet_address_path1 = 'ltc1qsr5wh2sudyc7axh087lg7py6dsagphef63acgq'

  // const phraseTwo = 'green atom various power must another rent imitate gadget creek fat then'
  const addyTwo = 'tltc1ql68zjjdjx37499luueaw09avednqtge4u23q36'

  // Third ones is used only for balance verification
  const phraseThree = 'quantum vehicle print stairs canvas kid erode grass baby orbit lake remove'
  const addyThree = 'tltc1q04y2lnt0ausy07vq9dg5w2rnn9yjl3rz364adu'

  it('set phrase should return correct address', () => {
    ltcClient.setNetwork('testnet' as Network)
    const result = ltcClient.setPhrase(phraseOne)
    expect(result).toEqual(addyOne)
  })

  it('should throw an error for setting a bad phrase', () => {
    expect(() => ltcClient.setPhrase('cat')).toThrow()
  })

  it('should not throw an error for setting a good phrase', () => {
    expect(ltcClient.setPhrase(phraseOne)).toBeUndefined
  })

  it('should validate the right address', () => {
    ltcClient.setNetwork('testnet' as Network)
    ltcClient.setPhrase(phraseOne)
    const address = ltcClient.getAddress()
    const valid = ltcClient.validateAddress(address)
    expect(address).toEqual(addyOne)
    expect(valid).toBeTruthy()
  })

  it('set phrase should return correct address', () => {
    ltcClient.setNetwork('testnet' as Network)
    expect(ltcClient.setPhrase(phraseOne)).toEqual(testnet_address_path0)
    expect(ltcClient.getAddress(1)).toEqual(testnet_address_path1)

    ltcClient.setNetwork('mainnet' as Network)
    expect(ltcClient.setPhrase(phraseOne)).toEqual(mainnet_address_path0)
    expect(ltcClient.getAddress(1)).toEqual(mainnet_address_path1)
  })

  it('should get the right balance', async () => {
    const expectedBalance = 2223
    ltcClient.setNetwork('testnet' as Network)
    ltcClient.setPhrase(phraseThree)
    const balance = await ltcClient.getBalance(ltcClient.getAddress())
    expect(balance.length).toEqual(1)
    expect(balance[0].amount.amount().toNumber()).toEqual(expectedBalance)
  })

  it('should get the right balance when scanUTXOs is called twice', async () => {
    const expectedBalance = 2223
    ltcClient.setNetwork('testnet' as Network)
    ltcClient.setPhrase(phraseThree)

    const balance = await ltcClient.getBalance(ltcClient.getAddress())
    expect(balance.length).toEqual(1)
    expect(balance[0].amount.amount().toNumber()).toEqual(expectedBalance)

    const newBalance = await ltcClient.getBalance(ltcClient.getAddress())
    expect(newBalance.length).toEqual(1)
    expect(newBalance[0].amount.amount().toNumber()).toEqual(expectedBalance)
  })

  it('should broadcast a normal transfer', async () => {
    ltcClient.setNetwork('testnet' as Network)
    ltcClient.setPhrase(phraseOne)
    const amount = baseAmount(2223)
    const txid = await ltcClient.transfer({ asset: AssetLTC, recipient: addyTwo, amount, feeRate: 1 })
    expect(txid).toEqual(expect.any(String))
  })

  it('should broadcast a normal transfer without feeRate', async () => {
    ltcClient.setNetwork('testnet' as Network)
    ltcClient.setPhrase(phraseOne)
    const amount = baseAmount(2223)
    const txid = await ltcClient.transfer({ asset: AssetLTC, recipient: addyTwo, amount })
    expect(txid).toEqual(expect.any(String))
  })

  it('should purge phrase and utxos', async () => {
    ltcClient.purgeClient()
    expect(() => ltcClient.getAddress()).toThrow('Phrase must be provided')
  })

  it('should do broadcast a vault transfer with a memo', async () => {
    ltcClient.setNetwork('testnet' as Network)
    ltcClient.setPhrase(phraseOne)

    const amount = baseAmount(2223)
    try {
      const txid = await ltcClient.transfer({
        asset: AssetLTC,
        recipient: addyTwo,
        amount,
        memo: MEMO,
        feeRate: 1,
      })
      expect(txid).toEqual(expect.any(String))
    } catch (err) {
      console.log('ERR running test', err)
      throw err
    }
  })

  it('should get the balance of an address without phrase', async () => {
    ltcClient.setNetwork('testnet' as Network)
    ltcClient.purgeClient()
    const balance = await ltcClient.getBalance(addyThree)
    expect(balance.length).toEqual(1)
    expect(balance[0].amount.amount().toNumber()).toEqual(2223)
  })

  it('should prevent a tx when fees and valueOut exceed balance', async () => {
    ltcClient.setNetwork('testnet' as Network)
    ltcClient.setPhrase(phraseOne)

    const asset = AssetLTC
    const amount = baseAmount(9999999999)
    return expect(
      ltcClient.transfer({ walletIndex: 0, asset, recipient: addyTwo, amount, feeRate: 1 }),
    ).rejects.toThrow('Balance insufficient for transaction')
  })

  it('returns fees and rates of a normal tx', async () => {
    ltcClient.setNetwork('testnet' as Network)
    ltcClient.setPhrase(phraseOne)
    const { fees, rates } = await ltcClient.getFeesWithRates()
    // check fees
    expect(fees.fast).toBeDefined()
    expect(fees.fastest).toBeDefined()
    expect(fees.average).toBeDefined()
    // check rates
    expect(rates.fast).toBeDefined()
    expect(rates.fastest).toBeDefined()
    expect(rates.average).toBeDefined()
  })

  it('returns fees and rates of a tx w/ memo', async () => {
    ltcClient.setNetwork('testnet' as Network)
    ltcClient.setPhrase(phraseOne)
    const { fees, rates } = await ltcClient.getFeesWithRates(MEMO)
    // check fees
    expect(fees.fast).toBeDefined()
    expect(fees.fastest).toBeDefined()
    expect(fees.average).toBeDefined()
    // check rates
    expect(rates.fast).toBeDefined()
    expect(rates.fastest).toBeDefined()
    expect(rates.average).toBeDefined()
  })

  it('should return estimated fees of a normal tx', async () => {
    ltcClient.setNetwork('testnet' as Network)
    ltcClient.setPhrase(phraseOne)
    const estimates = await ltcClient.getFees()
    expect(estimates.fast).toBeDefined()
    expect(estimates.fastest).toBeDefined()
    expect(estimates.average).toBeDefined()
  })

  it('should return estimated fees of a vault tx that are more expensive than a normal tx (in case of > MIN_TX_FEE only)', async () => {
    ltcClient.setNetwork('testnet' as Network)
    ltcClient.setPhrase(phraseOne)
    const normalTx = await ltcClient.getFees()
    const vaultTx = await ltcClient.getFeesWithMemo(MEMO)

    if (vaultTx.average.amount().isGreaterThan(MIN_TX_FEE)) {
      expect(vaultTx.average.amount().isGreaterThan(normalTx.average.amount())).toBeTruthy()
    } else {
      expect(vaultTx.average.amount().isEqualTo(MIN_TX_FEE)).toBeTruthy()
    }

    if (vaultTx.fast.amount().isGreaterThan(MIN_TX_FEE)) {
      expect(vaultTx.fast.amount().isGreaterThan(normalTx.fast.amount())).toBeTruthy()
    } else {
      expect(vaultTx.fast.amount().isEqualTo(MIN_TX_FEE)).toBeTruthy()
    }

    if (vaultTx.fastest.amount().isGreaterThan(MIN_TX_FEE)) {
      expect(vaultTx.fastest.amount().isGreaterThan(normalTx.fastest.amount())).toBeTruthy()
    } else {
      expect(vaultTx.fastest.amount().isEqualTo(MIN_TX_FEE)).toBeTruthy()
    }
  })

  it('returns different fee rates for a normal tx', async () => {
    ltcClient.setNetwork('testnet' as Network)
    ltcClient.setPhrase(phraseOne)
    const { fast, fastest, average } = await ltcClient.getFeeRates()
    expect(fast > average)
    expect(fastest > fast)
  })

  it('should error when an invalid address is used in getting balance', () => {
    ltcClient.setNetwork('testnet' as Network)
    ltcClient.setPhrase(phraseOne)
    const invalidAddress = 'error_address'
    const expectedError = 'Could not get balances for address error_address'
    return expect(ltcClient.getBalance(invalidAddress)).rejects.toThrow(expectedError)
  })

  it('should error when an invalid address is used in transfer', () => {
    ltcClient.setNetwork('testnet' as Network)
    ltcClient.setPhrase(phraseOne)
    const invalidAddress = 'error_address'

    const amount = baseAmount(99000)
    const expectedError = 'Invalid address'

    return expect(
      ltcClient.transfer({ asset: AssetLTC, recipient: invalidAddress, amount, feeRate: 1 }),
    ).rejects.toThrow(expectedError)
  })

  it('should get address transactions', async () => {
    ltcClient.setNetwork('testnet' as Network)

    const txPages = await ltcClient.getTransactions({ address: addyThree, limit: 4 })

    expect(txPages.total).toEqual(1) //there is 1 tx in addyThree
    expect(txPages.txs[0].asset).toEqual(AssetLTC)
    expect(txPages.txs[0].date).toEqual(new Date('2021-01-29T03:36:36.000Z'))
    expect(txPages.txs[0].hash).toEqual('b0422e9a4222f0f2b030088ee5ccd33ac0d3c59e7178bf3f4626de71b0e376d3')
    expect(txPages.txs[0].type).toEqual('transfer')
    expect(txPages.txs[0].to.length).toEqual(2)
    expect(txPages.txs[0].from.length).toEqual(1)
  })

  it('should get address transactions with limit', async () => {
    ltcClient.setNetwork('testnet' as Network)
    // Limit should work
    const txPages = await ltcClient.getTransactions({ address: addyThree, limit: 1 })
    return expect(txPages.total).toEqual(1) //there 1 tx in addyThree
  })

  it('should get transaction with hash', async () => {
    const hash = 'b0422e9a4222f0f2b030088ee5ccd33ac0d3c59e7178bf3f4626de71b0e376d3'
    ltcClient.setNetwork('testnet' as Network)
    const txData = await ltcClient.getTransactionData(hash)

    expect(txData.hash).toEqual(hash)
    expect(txData.from.length).toEqual(1)
    expect(txData.from[0].from).toEqual(addyOne)
    expect(txData.from[0].amount.amount().isEqualTo(baseAmount(860368562, 8).amount())).toBeTruthy()

    expect(txData.to.length).toEqual(2)
    expect(txData.to[0].to).toEqual(addyThree)
    expect(txData.to[0].amount.amount().isEqualTo(baseAmount(2223, 8).amount())).toBeTruthy()
    expect(txData.to[1].to).toEqual(addyOne)
    expect(txData.to[1].amount.amount().isEqualTo(baseAmount(860365339, 8).amount())).toBeTruthy()
  })

  it('should return valid explorer url', () => {
    ltcClient.setNetwork('mainnet' as Network)
    expect(ltcClient.getExplorerUrl()).toEqual('https://ltc.bitaps.com')

    ltcClient.setNetwork('testnet' as Network)
    expect(ltcClient.getExplorerUrl()).toEqual('https://tltc.bitaps.com')
  })

  it('should retrun valid explorer address url', () => {
    ltcClient.setNetwork('mainnet' as Network)
    expect(ltcClient.getExplorerAddressUrl('testAddressHere')).toEqual('https://ltc.bitaps.com/testAddressHere')
    ltcClient.setNetwork('testnet' as Network)
    expect(ltcClient.getExplorerAddressUrl('anotherTestAddressHere')).toEqual(
      'https://tltc.bitaps.com/anotherTestAddressHere',
    )
  })

  it('should retrun valid explorer tx url', () => {
    ltcClient.setNetwork('mainnet' as Network)
    expect(ltcClient.getExplorerTxUrl('testTxHere')).toEqual('https://ltc.bitaps.com/testTxHere')
    ltcClient.setNetwork('testnet' as Network)
    expect(ltcClient.getExplorerTxUrl('anotherTestTxHere')).toEqual('https://tltc.bitaps.com/anotherTestTxHere')
  })
})<|MERGE_RESOLUTION|>--- conflicted
+++ resolved
@@ -4,10 +4,7 @@
 import mockSochainApi from '../__mocks__/sochain'
 import { Client } from '../src/client'
 import { MIN_TX_FEE } from '../src/const'
-<<<<<<< HEAD
 import { baseAmount, AssetLTC } from '@thorwallet/xchain-util'
-=======
->>>>>>> 8262b986
 
 mockSochainApi.init()
 
