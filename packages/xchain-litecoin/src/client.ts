--- conflicted
+++ resolved
@@ -339,7 +339,6 @@
    * @returns {Tx} The transaction details of the given transaction id.
    */
   getTransactionData = async (txId: string): Promise<Tx> => {
-<<<<<<< HEAD
     const rawTx = await sochain.getTx({
       sochainUrl: this.sochainUrl,
       network: this.network,
@@ -366,36 +365,6 @@
       ethGasUsed: null,
       ethTokenName: null,
       ethTokenSymbol: null,
-=======
-    try {
-      const rawTx = await sochain.getTx({
-        sochainUrl: this.sochainUrl,
-        network: this.net,
-        hash: txId,
-      })
-      return {
-        asset: AssetLTC,
-        from: rawTx.inputs.map((i) => ({
-          from: i.address,
-          amount: assetToBase(assetAmount(i.value, Utils.LTC_DECIMAL)),
-        })),
-        to: rawTx.outputs.map((i) => ({ to: i.address, amount: assetToBase(assetAmount(i.value, Utils.LTC_DECIMAL)) })),
-        date: new Date(rawTx.time * 1000),
-        type: 'transfer',
-        hash: rawTx.txid,
-        confirmations: rawTx.confirmations,
-        binanceFee: null,
-        ethCumulativeGasUsed: null,
-        ethGas: null,
-        ethGasPrice: null,
-        ethGasUsed: null,
-        ethTokenName: null,
-        ethTokenSymbol: null,
-        memo: null,
-      }
-    } catch (error) {
-      return Promise.reject(error)
->>>>>>> b757ab8a
     }
     return tx
   }
