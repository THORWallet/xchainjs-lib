<<<<<<< HEAD
import * as Litecoin from 'bitcoinjs-lib' // https://github.com/bitcoinjs/bitcoinjs-lib
import * as sochain from './sochain-api'
import * as nodeApi from './node-api'
import { Address, Balance, Fees, Network, TxHash, TxParams } from '@thorwallet/xchain-client'
import { AssetLTC, BaseAmount, baseAmount, assetToBase, assetAmount } from '@thorwallet/xchain-util'
import { LtcAddressUTXOs, AddressParams } from './types/sochain-api-types'
import { FeeRate, FeeRates, FeesWithRates } from './types/client-types'
import { BroadcastTxParams, UTXO, UTXOs } from './types/common'
import { MIN_TX_FEE } from './const'
=======
import {
  Address,
  Balance,
  FeeOption,
  FeeRate,
  Fees,
  FeesWithRates,
  Network,
  TxHash,
  TxParams,
  calcFees,
  standardFeeRates,
} from '@xchainjs/xchain-client'
import { AssetLTC, BaseAmount, assetAmount, assetToBase, baseAmount } from '@xchainjs/xchain-util'
import * as Litecoin from 'bitcoinjs-lib'
>>>>>>> 8262b986
import coininfo from 'coininfo'
import accumulative from 'coinselect/accumulative'

import { MIN_TX_FEE } from './const'
import * as nodeApi from './node-api'
import * as sochain from './sochain-api'
import { BroadcastTxParams, UTXO } from './types/common'
import { AddressParams, LtcAddressUTXO } from './types/sochain-api-types'

export const LTC_DECIMAL = 8

const TX_EMPTY_SIZE = 4 + 1 + 1 + 4 //10
const TX_INPUT_BASE = 32 + 4 + 1 + 4 // 41
const TX_INPUT_PUBKEYHASH = 107
const TX_OUTPUT_BASE = 8 + 1 //9
const TX_OUTPUT_PUBKEYHASH = 25

function inputBytes(input: UTXO): number {
  return TX_INPUT_BASE + (input.witnessUtxo.script ? input.witnessUtxo.script.length : TX_INPUT_PUBKEYHASH)
}

/**
 * Compile memo.
 *
 * @param {string} memo The memo to be compiled.
 * @returns {Buffer} The compiled memo.
 */
export const compileMemo = (memo: string): Buffer => {
  const data = Buffer.from(memo, 'utf8') // converts MEMO to buffer
  return Litecoin.script.compile([Litecoin.opcodes.OP_RETURN, data]) // Compile OP_RETURN script
}

/**
 * Get the transaction fee.
 *
 * @param {UTXO[]} inputs The UTXOs.
 * @param {FeeRate} feeRate The fee rate.
 * @param {Buffer} data The compiled memo (Optional).
 * @returns {number} The fee amount.
 */
export function getFee(inputs: UTXO[], feeRate: FeeRate, data: Buffer | null = null): number {
  let sum =
    TX_EMPTY_SIZE +
    inputs.reduce(function (a, x) {
      return a + inputBytes(x)
    }, 0) +
    inputs.length + // +1 byte for each input signature
    TX_OUTPUT_BASE +
    TX_OUTPUT_PUBKEYHASH +
    TX_OUTPUT_BASE +
    TX_OUTPUT_PUBKEYHASH

  if (data) {
    sum += TX_OUTPUT_BASE + data.length
  }
  const fee = sum * feeRate
  return fee > MIN_TX_FEE ? fee : MIN_TX_FEE
}

/**
 * Get the average value of an array.
 *
 * @param {number[]} array
 * @returns {number} The average value.
 */
export function arrayAverage(array: number[]): number {
  let sum = 0
  array.forEach((value) => (sum += value))
  return sum / array.length
}

/**
 * Get Litecoin network to be used with bitcoinjs.
 *
 * @param {Network} network
 * @returns {Litecoin.Network} The LTC network.
 */
export const ltcNetwork = (network: Network): Litecoin.Network => {
  switch (network) {
    case Network.Mainnet:
      return coininfo.litecoin.main.toBitcoinJS()
    case Network.Testnet:
      return coininfo.litecoin.test.toBitcoinJS()
  }
}

/**
 * Get the balances of an address.
 *
 * @param {AddressParams} params
 * @returns {Balance[]} The balances of the given address.
 */
export const getBalance = async (params: AddressParams): Promise<Balance[]> => {
  try {
    const balance = await sochain.getBalance(params)
    return [
      {
        asset: AssetLTC,
        amount: balance,
      },
    ]
  } catch (error) {
    throw new Error(`Could not get balances for address ${params.address}`)
  }
}

/**
 * Validate the LTC address.
 *
 * @param {string} address
 * @param {Network} network
 * @returns {boolean} `true` or `false`.
 */
export const validateAddress = (address: Address, network: Network): boolean => {
  try {
    Litecoin.address.toOutputScript(address, ltcNetwork(network))
    return true
  } catch (error) {
    return false
  }
}

/**
 * Scan UTXOs from sochain.
 *
 * @param {AddressParams} params
 * @returns {UTXO[]} The UTXOs of the given address.
 */
export const scanUTXOs = async (params: AddressParams): Promise<UTXO[]> => {
  const utxos: LtcAddressUTXO[] = await sochain.getUnspentTxs(params)

  return utxos.map(
    (utxo) =>
      ({
        hash: utxo.txid,
        index: utxo.output_no,
        value: assetToBase(assetAmount(utxo.value, LTC_DECIMAL)).amount().toNumber(),
        witnessUtxo: {
          value: assetToBase(assetAmount(utxo.value, LTC_DECIMAL)).amount().toNumber(),
          script: Buffer.from(utxo.script_hex, 'hex'),
        },
      } as UTXO),
  )
}

/**
 * Build transcation.
 *
 * @param {BuildParams} params The transaction build options.
 * @returns {Transaction}
 */
export const buildTx = async ({
  amount,
  recipient,
  memo,
  feeRate,
  sender,
  network,
  sochainUrl,
}: TxParams & {
  feeRate: FeeRate
  sender: Address
  network: Network
  sochainUrl: string
}): Promise<{ psbt: Litecoin.Psbt; utxos: UTXO[] }> => {
  if (!validateAddress(recipient, network)) throw new Error('Invalid address')

  const utxos = await scanUTXOs({ sochainUrl, network, address: sender })
  if (utxos.length === 0) throw new Error('No utxos to send')

  const feeRateWhole = Number(feeRate.toFixed(0))
  const compiledMemo = memo ? compileMemo(memo) : null

  const targetOutputs = []
  //1. output to recipient
  targetOutputs.push({
    address: recipient,
    value: amount.amount().toNumber(),
  })
  //2. add output memo to targets (optional)
  if (compiledMemo) {
    targetOutputs.push({ script: compiledMemo, value: 0 })
  }
  const { inputs, outputs } = accumulative(utxos, targetOutputs, feeRateWhole)

  // .inputs and .outputs will be undefined if no solution was found
  if (!inputs || !outputs) throw new Error('Balance insufficient for transaction')

  const psbt = new Litecoin.Psbt({ network: ltcNetwork(network) }) // Network-specific
  //Inputs
  inputs.forEach((utxo: UTXO) =>
    psbt.addInput({
      hash: utxo.hash,
      index: utxo.index,
      witnessUtxo: utxo.witnessUtxo,
    }),
  )

  // Outputs
  outputs.forEach((output: Litecoin.PsbtTxOutput) => {
    if (!output.address) {
      //an empty address means this is the  change ddress
      output.address = sender
    }
    if (!output.script) {
      psbt.addOutput(output)
    } else {
      //we need to add the compiled memo this way to
      //avoid dust error tx when accumulating memo output with 0 value
      if (compiledMemo) {
        psbt.addOutput({ script: compiledMemo, value: 0 })
      }
    }
  })

  return { psbt, utxos }
}

/**
 * Broadcast the transaction.
 *
 * @param {BroadcastTxParams} params The transaction broadcast options.
 * @returns {TxHash} The transaction hash.
 */
export const broadcastTx = async (params: BroadcastTxParams): Promise<TxHash> => {
  return await nodeApi.broadcastTx(params)
}

/**
 * Calculate fees based on fee rate and memo.
 *
 * @param {FeeRate} feeRate
 * @param {string} memo
 * @returns {BaseAmount} The calculated fees based on fee rate and the memo.
 */
export const calcFee = (feeRate: FeeRate, memo?: string): BaseAmount => {
  const compiledMemo = memo ? compileMemo(memo) : null
  const fee = getFee([], feeRate, compiledMemo)
  return baseAmount(fee)
}

/**
 * Get the default fees with rates.
 *
 * @returns {FeesWithRates} The default fees and rates.
 */
export const getDefaultFeesWithRates = (): FeesWithRates => {
  const rates = {
    ...standardFeeRates(20),
    [FeeOption.Fastest]: 50,
  }

  return {
    fees: calcFees(rates, calcFee),
    rates,
  }
}

/**
 * Get the default fees.
 *
 * @returns {Fees} The default fees.
 */
export const getDefaultFees = (): Fees => {
  const { fees } = getDefaultFeesWithRates()
  return fees
}

/**
 * Get address prefix based on the network.
 *
 * @param {Network} network
 * @returns {string} The address prefix based on the network.
 *
 **/
export const getPrefix = (network: Network) => {
  switch (network) {
    case Network.Mainnet:
      return 'ltc1'
    case Network.Testnet:
      return 'tltc1'
  }
}<|MERGE_RESOLUTION|>--- conflicted
+++ resolved
@@ -1,38 +1,15 @@
-<<<<<<< HEAD
+import { Address, Balance, calcFees, Fees, Network, standardFeeRates, TxHash, TxParams } from '@thorwallet/xchain-client'
+import { assetAmount,  AssetLTC, assetToBase, BaseAmount, baseAmount } from '@thorwallet/xchain-util'
 import * as Litecoin from 'bitcoinjs-lib' // https://github.com/bitcoinjs/bitcoinjs-lib
-import * as sochain from './sochain-api'
-import * as nodeApi from './node-api'
-import { Address, Balance, Fees, Network, TxHash, TxParams } from '@thorwallet/xchain-client'
-import { AssetLTC, BaseAmount, baseAmount, assetToBase, assetAmount } from '@thorwallet/xchain-util'
-import { LtcAddressUTXOs, AddressParams } from './types/sochain-api-types'
-import { FeeRate, FeeRates, FeesWithRates } from './types/client-types'
-import { BroadcastTxParams, UTXO, UTXOs } from './types/common'
-import { MIN_TX_FEE } from './const'
-=======
-import {
-  Address,
-  Balance,
-  FeeOption,
-  FeeRate,
-  Fees,
-  FeesWithRates,
-  Network,
-  TxHash,
-  TxParams,
-  calcFees,
-  standardFeeRates,
-} from '@xchainjs/xchain-client'
-import { AssetLTC, BaseAmount, assetAmount, assetToBase, baseAmount } from '@xchainjs/xchain-util'
-import * as Litecoin from 'bitcoinjs-lib'
->>>>>>> 8262b986
 import coininfo from 'coininfo'
 import accumulative from 'coinselect/accumulative'
-
 import { MIN_TX_FEE } from './const'
 import * as nodeApi from './node-api'
 import * as sochain from './sochain-api'
+import { FeeRate, FeesWithRates } from './types/client-types'
 import { BroadcastTxParams, UTXO } from './types/common'
 import { AddressParams, LtcAddressUTXO } from './types/sochain-api-types'
+
 
 export const LTC_DECIMAL = 8
 
