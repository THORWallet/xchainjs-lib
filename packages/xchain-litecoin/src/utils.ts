import * as Litecoin from 'bitcoinjs-lib' // https://github.com/bitcoinjs/bitcoinjs-lib
import * as sochain from './sochain-api'
import * as nodeApi from './node-api'
import { Address, Balance, Fees, Network, TxHash, TxParams } from '@xchainjs/xchain-client'
import { AssetLTC, BaseAmount, baseAmount, assetToBase, assetAmount } from '@xchainjs/xchain-util'
import { LtcAddressUTXOs, AddressParams } from './types/sochain-api-types'
<<<<<<< HEAD
import { FeeRate, FeeRates, FeesWithRates } from './types/client-types'
import { BroadcastTxParams, DerivePath, UTXO, UTXOs } from './types/common'
=======
import { FeeRate, FeeRates, FeesWithRates, GetChangeParams } from './types/client-types'
import { BroadcastTxParams, UTXO, UTXOs } from './types/common'
>>>>>>> 570a2186
import { MIN_TX_FEE } from './const'
import coininfo from 'coininfo'

export const LTC_DECIMAL = 8

// eslint-disable-next-line @typescript-eslint/ban-ts-comment
// @ts-ignore
import accumulative from 'coinselect/accumulative'

const TX_EMPTY_SIZE = 4 + 1 + 1 + 4 //10
const TX_INPUT_BASE = 32 + 4 + 1 + 4 // 41
const TX_INPUT_PUBKEYHASH = 107
const TX_OUTPUT_BASE = 8 + 1 //9
const TX_OUTPUT_PUBKEYHASH = 25

function inputBytes(input: UTXO): number {
  return TX_INPUT_BASE + (input.witnessUtxo.script ? input.witnessUtxo.script.length : TX_INPUT_PUBKEYHASH)
}

/**
 * Compile memo.
 *
 * @param {string} memo The memo to be compiled.
 * @returns {Buffer} The compiled memo.
 */
export const compileMemo = (memo: string): Buffer => {
  const data = Buffer.from(memo, 'utf8') // converts MEMO to buffer
  return Litecoin.script.compile([Litecoin.opcodes.OP_RETURN, data]) // Compile OP_RETURN script
}

/**
 * Get the transaction fee.
 *
 * @param {UTXOs} inputs The UTXOs.
 * @param {FeeRate} feeRate The fee rate.
 * @param {Buffer} data The compiled memo (Optional).
 * @returns {number} The fee amount.
 */
export function getFee(inputs: UTXOs, feeRate: FeeRate, data: Buffer | null = null): number {
  let sum =
    TX_EMPTY_SIZE +
    inputs.reduce(function (a, x) {
      return a + inputBytes(x)
    }, 0) +
    inputs.length + // +1 byte for each input signature
    TX_OUTPUT_BASE +
    TX_OUTPUT_PUBKEYHASH +
    TX_OUTPUT_BASE +
    TX_OUTPUT_PUBKEYHASH

  if (data) {
    sum += TX_OUTPUT_BASE + data.length
  }
  const fee = sum * feeRate
  return fee > MIN_TX_FEE ? fee : MIN_TX_FEE
}

/**
 * Get the average value of an array.
 *
 * @param {Array<number>} array
 * @returns {number} The average value.
 */
export function arrayAverage(array: Array<number>): number {
  let sum = 0
  array.forEach((value) => (sum += value))
  return sum / array.length
}

/**
 * Check if give network is a testnet.
 *
 * @param {Network} network
 * @returns {boolean} `true` or `false`
 */
export const isTestnet = (network: Network): boolean => {
  return network === 'testnet'
}

/**
 * Get Litecoin network to be used with bitcoinjs.
 *
 * @param {Network} network
 * @returns {Litecoin.Network} The LTC network.
 */
export const ltcNetwork = (network: Network): Litecoin.Network => {
  return isTestnet(network) ? coininfo.litecoin.test.toBitcoinJS() : coininfo.litecoin.main.toBitcoinJS()
}

/**
 * Get the balances of an address.
 *
 * @param {AddressParams} params
 * @returns {Array<Balance>} The balances of the given address.
 */
export const getBalance = async (params: AddressParams): Promise<Balance[]> => {
  try {
    const balance = await sochain.getBalance(params)
    return [
      {
        asset: AssetLTC,
        amount: balance,
      },
    ]
  } catch (error) {
    return Promise.reject(new Error('Invalid address'))
  }
}

// /**
//  * Get the balance changes amount.
//  *
//  * @param {GetChangeParams} params
//  * @returns {number} The change amount.
//  */
// const getChange = async ({ valueOut, sochainUrl, network, address }: GetChangeParams): Promise<number> => {
//   try {
//     const balances = await getBalance({ sochainUrl, network, address })
//     const [ltcBalance] = balances.filter((balance) => assetToString(balance.asset) === assetToString(AssetLTC))
//     let change = 0

//     if (ltcBalance && ltcBalance.amount.amount().minus(valueOut).isGreaterThan(DUST_THRESHOLD)) {
//       change = ltcBalance.amount.amount().minus(valueOut).toNumber()
//     }
//     return change
//   } catch (e) {
//     return Promise.reject(e)
//   }
// }

/**
 * Validate the LTC address.
 *
 * @param {string} address
 * @param {Network} network
 * @returns {boolean} `true` or `false`.
 */
export const validateAddress = (address: Address, network: Network): boolean => {
  try {
    Litecoin.address.toOutputScript(address, ltcNetwork(network))
    return true
  } catch (error) {
    return false
  }
}

/**
 * Scan UTXOs from sochain.
 *
 * @param {AddressParams} params
 * @returns {Array<UTXO>} The UTXOs of the given address.
 */
export const scanUTXOs = async (params: AddressParams): Promise<UTXOs> => {
  const utxos: LtcAddressUTXOs = await sochain.getUnspentTxs(params)

  return utxos.map(
    (utxo) =>
      ({
        hash: utxo.txid,
        index: utxo.output_no,
        value: assetToBase(assetAmount(utxo.value, LTC_DECIMAL)).amount().toNumber(),
        witnessUtxo: {
          value: assetToBase(assetAmount(utxo.value, LTC_DECIMAL)).amount().toNumber(),
          script: Buffer.from(utxo.script_hex, 'hex'),
        },
      } as UTXO),
  )
}

/**
 * Build transcation.
 *
 * @param {BuildParams} params The transaction build options.
 * @returns {Transaction}
 */
export const buildTx = async ({
  amount,
  recipient,
  memo,
  feeRate,
  sender,
  network,
  sochainUrl,
}: TxParams & {
  feeRate: FeeRate
  sender: Address
  network: Network
  sochainUrl: string
}): Promise<{ psbt: Litecoin.Psbt; utxos: UTXOs }> => {
  try {
    if (!validateAddress(recipient, network)) {
      return Promise.reject(new Error('Invalid address'))
    }

    const utxos = await scanUTXOs({ sochainUrl, network, address: sender })
    if (utxos.length === 0) {
      return Promise.reject(Error('No utxos to send'))
    }

    const feeRateWhole = Number(feeRate.toFixed(0))
    const compiledMemo = memo ? compileMemo(memo) : null

    const targetOutputs = []
    //1. output to recipient
    targetOutputs.push({
      address: recipient,
      value: amount.amount().toNumber(),
    })
    //2. output memo (optional)
    if (compiledMemo) {
      // if memo exists
      targetOutputs.push({ script: compiledMemo, value: 0 })
    }
    const { inputs, outputs } = accumulative(utxos, targetOutputs, feeRateWhole)

    // .inputs and .outputs will be undefined if no solution was found
    if (!inputs || !outputs) {
      return Promise.reject(Error('Balance insufficient for transaction'))
    }

    const psbt = new Litecoin.Psbt({ network: ltcNetwork(network) }) // Network-specific
    //Inputs
    inputs.forEach((utxo: UTXO) =>
      psbt.addInput({
        hash: utxo.hash,
        index: utxo.index,
        witnessUtxo: utxo.witnessUtxo,
      }),
    )

    // Outputs
    outputs.forEach((output: Litecoin.PsbtTxOutput) => {
      if (!output.address) {
        //an empty address means this is the  change ddress
        output.address = sender
      }
      psbt.addOutput(output)
    })

    return { psbt, utxos }
  } catch (e) {
    return Promise.reject(e)
  }
}

/**
 * Broadcast the transaction.
 *
 * @param {BroadcastTxParams} params The transaction broadcast options.
 * @returns {TxHash} The transaction hash.
 */
export const broadcastTx = async (params: BroadcastTxParams): Promise<TxHash> => {
  return await nodeApi.broadcastTx(params)
}

/**
 * Calculate fees based on fee rate and memo.
 *
 * @param {FeeRate} feeRate
 * @param {string} memo
 * @returns {BaseAmount} The calculated fees based on fee rate and the memo.
 */
export const calcFee = (feeRate: FeeRate, memo?: string): BaseAmount => {
  const compiledMemo = memo ? compileMemo(memo) : null
  const fee = getFee([], feeRate, compiledMemo)
  return baseAmount(fee)
}

/**
 * Get the default fees with rates.
 *
 * @returns {FeesWithRates} The default fees and rates.
 */
export const getDefaultFeesWithRates = (): FeesWithRates => {
  const rates: FeeRates = {
    fastest: 50,
    fast: 20,
    average: 10,
  }

  const fees: Fees = {
    type: 'byte',
    fast: calcFee(rates.fast),
    average: calcFee(rates.average),
    fastest: calcFee(rates.fastest),
  }

  return {
    fees,
    rates,
  }
}

/**
 * Get the default fees.
 *
 * @returns {Fees} The default fees.
 */
export const getDefaultFees = (): Fees => {
  const { fees } = getDefaultFeesWithRates()
  return fees
}

/**
 * Get address prefix based on the network.
 *
 * @param {string} network
 * @returns {string} The address prefix based on the network.
 *
 **/
export const getPrefix = (network: Network) => (network === 'testnet' ? 'tltc1' : 'ltc1')<|MERGE_RESOLUTION|>--- conflicted
+++ resolved
@@ -4,13 +4,8 @@
 import { Address, Balance, Fees, Network, TxHash, TxParams } from '@xchainjs/xchain-client'
 import { AssetLTC, BaseAmount, baseAmount, assetToBase, assetAmount } from '@xchainjs/xchain-util'
 import { LtcAddressUTXOs, AddressParams } from './types/sochain-api-types'
-<<<<<<< HEAD
 import { FeeRate, FeeRates, FeesWithRates } from './types/client-types'
-import { BroadcastTxParams, DerivePath, UTXO, UTXOs } from './types/common'
-=======
-import { FeeRate, FeeRates, FeesWithRates, GetChangeParams } from './types/client-types'
 import { BroadcastTxParams, UTXO, UTXOs } from './types/common'
->>>>>>> 570a2186
 import { MIN_TX_FEE } from './const'
 import coininfo from 'coininfo'
 
