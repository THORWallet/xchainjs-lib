import { Network } from '@xchainjs/xchain-client'
import { BaseAmount, assetAmount, assetToBase } from '@xchainjs/xchain-util'
import axios from 'axios'

import {
  AddressParams,
  LtcAddressDTO,
  LtcAddressUTXO,
  LtcGetBalanceDTO,
  LtcUnspentTxsDTO,
  SochainResponse,
  Transaction,
  TxHashParams,
} from './types/sochain-api-types'
<<<<<<< HEAD
import { assetToBase, assetAmount, BaseAmount } from '@thorwallet/xchain-util'
=======
>>>>>>> 8262b986
import { LTC_DECIMAL } from './utils'

const DEFAULT_SUGGESTED_TRANSACTION_FEE = 1

const toSochainNetwork = (network: Network): string => {
  switch (network) {
    case Network.Mainnet:
      return 'LTC'
    case Network.Testnet:
      return 'LTCTEST'
  }
}

/**
 * Get address information.
 *
 * @see https://sochain.com/api#get-display-data-address
 *
 * @param {string} sochainUrl The sochain node url.
 * @param {string} network
 * @param {string} address
 * @returns {LtcAddressDTO}
 */
export const getAddress = async ({ sochainUrl, network, address }: AddressParams): Promise<LtcAddressDTO> => {
  const url = `${sochainUrl}/address/${toSochainNetwork(network)}/${address}`
  const response = await axios.get(url)
  const addressResponse: SochainResponse<LtcAddressDTO> = response.data
  return addressResponse.data
}

/**
 * Get transaction by hash.
 *
 * @see https://sochain.com/api#get-tx
 *
 * @param {string} sochainUrl The sochain node url.
 * @param {string} network network id
 * @param {string} hash The transaction hash.
 * @returns {Transactions}
 */
export const getTx = async ({ sochainUrl, network, hash }: TxHashParams): Promise<Transaction> => {
  const url = `${sochainUrl}/get_tx/${toSochainNetwork(network)}/${hash}`
  const response = await axios.get(url)
  const tx: SochainResponse<Transaction> = response.data
  return tx.data
}

/**
 * Get address balance.
 *
 * @see https://sochain.com/api#get-balance
 *
 * @param {string} sochainUrl The sochain node url.
 * @param {string} network
 * @param {string} address
 * @returns {number}
 */
export const getBalance = async ({ sochainUrl, network, address }: AddressParams): Promise<BaseAmount> => {
  const url = `${sochainUrl}/get_address_balance/${toSochainNetwork(network)}/${address}`
  const response = await axios.get(url)
  const balanceResponse: SochainResponse<LtcGetBalanceDTO> = response.data
  const confirmed = assetAmount(balanceResponse.data.confirmed_balance, LTC_DECIMAL)
  const unconfirmed = assetAmount(balanceResponse.data.unconfirmed_balance, LTC_DECIMAL)
  const netAmt = confirmed.amount().plus(unconfirmed.amount())
  const result = assetToBase(assetAmount(netAmt, LTC_DECIMAL))
  return result
}

/**
 * Get unspent txs
 *
 * @see https://sochain.com/api#get-unspent-tx
 *
 * @param {string} sochainUrl The sochain node url.
 * @param {string} network
 * @param {string} address
 * @returns {LtcAddressUTXO[]}
 */
export const getUnspentTxs = async ({
  sochainUrl,
  network,
  address,
  startingFromTxId,
}: AddressParams): Promise<LtcAddressUTXO[]> => {
  let resp = null
  if (startingFromTxId) {
    resp = await axios.get(`${sochainUrl}/get_tx_unspent/${toSochainNetwork(network)}/${address}/${startingFromTxId}`)
  } else {
    resp = await axios.get(`${sochainUrl}/get_tx_unspent/${toSochainNetwork(network)}/${address}`)
  }
  const response: SochainResponse<LtcUnspentTxsDTO> = resp.data
  const txs = response.data.txs
  if (txs.length === 100) {
    //fetch the next batch
    const lastTxId = txs[99].txid

    const nextBatch = await getUnspentTxs({
      sochainUrl,
      network,
      address,
      startingFromTxId: lastTxId,
    })
    return txs.concat(nextBatch)
  } else {
    return txs
  }
}

/**
 * Get Litecoin suggested transaction fee.
 *
 * @returns {number} The Litecoin suggested transaction fee per bytes in sat.
 */
export const getSuggestedTxFee = async (): Promise<number> => {
  //Note: sochain does not provide fee rate related data
  //So use Bitgo API for fee estimation
  //Refer: https://app.bitgo.com/docs/#operation/v2.tx.getfeeestimate
  try {
    const response = await axios.get('https://app.bitgo.com/api/v2/ltc/tx/fee')
    return response.data.feePerKb / 1000 // feePerKb to feePerByte
  } catch (error) {
    return DEFAULT_SUGGESTED_TRANSACTION_FEE
  }
}<|MERGE_RESOLUTION|>--- conflicted
+++ resolved
@@ -1,5 +1,5 @@
-import { Network } from '@xchainjs/xchain-client'
-import { BaseAmount, assetAmount, assetToBase } from '@xchainjs/xchain-util'
+import { Network } from '@thorwallet/xchain-client'
+import { BaseAmount, assetAmount, assetToBase } from '@thorwallet/xchain-util'
 import axios from 'axios'
 
 import {
@@ -12,10 +12,7 @@
   Transaction,
   TxHashParams,
 } from './types/sochain-api-types'
-<<<<<<< HEAD
 import { assetToBase, assetAmount, BaseAmount } from '@thorwallet/xchain-util'
-=======
->>>>>>> 8262b986
 import { LTC_DECIMAL } from './utils'
 
 const DEFAULT_SUGGESTED_TRANSACTION_FEE = 1
