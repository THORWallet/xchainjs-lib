--- conflicted
+++ resolved
@@ -1,16 +1,10 @@
-<<<<<<< HEAD
+import { Network } from '@thorwallet/xchain-client'
+import { baseAmount } from '@thorwallet/xchain-util'
 import nock from 'nock'
-import { baseAmount } from '@thorwallet/xchain-util'
 import Client from '../src/client'
-=======
-import { Network } from '@xchainjs/xchain-client'
-import { baseAmount } from '@xchainjs/xchain-util'
-import nock from 'nock'
-
->>>>>>> 8262b986
 import { mock_ethplorer_api_getTxInfo } from '../__mocks__/ethplorer-api'
 import { mock_thornode_inbound_addresses_success } from '../__mocks__/thornode-api'
-import Client from '../src/client'
+
 
 const phrase = 'canyon throw labor waste awful century ugly they found post source draft'
 // https://iancoleman.io/bip39/
