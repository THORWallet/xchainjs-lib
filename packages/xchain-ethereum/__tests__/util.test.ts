--- conflicted
+++ resolved
@@ -1,34 +1,29 @@
-import { Network } from '@xchainjs/xchain-client'
-import { AssetETH, ETHChain, assetToString, baseAmount } from '@xchainjs/xchain-util'
+import { Network } from '@thorwallet/xchain-client'
+import { AssetETH, assetToString, baseAmount, ETHChain } from '@thorwallet/xchain-util'
 import { ethers } from 'ethers'
 import nock from 'nock'
-
-import { mock_etherscan_api } from '../__mocks__/etherscan-api'
 import { EthNetwork } from '../src/types'
 import {
-  ETH_DECIMAL,
-  ethNetworkToXchains,
+  ethNetworkToXchains, ETH_DECIMAL,
+
   filterSelfTxs,
   getDecimal,
   getDefaultFees,
   getPrefix,
   getTokenAddress,
   getTokenBalances,
-  getTxFromEthTransaction,
+
   getTxFromEthplorerEthTransaction,
-  getTxFromEthplorerTokenOperation,
+  getTxFromEthplorerTokenOperation, getTxFromEthTransaction,
+
+
   getTxFromTokenTransaction,
   validateAddress,
   validateSymbol,
-  xchainNetworkToEths,
+  xchainNetworkToEths
 } from '../src/utils'
-<<<<<<< HEAD
-import { baseAmount, assetToString, AssetETH, ETHChain } from '@thorwallet/xchain-util'
-import { Network } from '../src/types'
-import { ethers } from 'ethers'
 import { mock_etherscan_api } from '../__mocks__/etherscan-api'
-=======
->>>>>>> 8262b986
+
 
 describe('ethereum/util', () => {
   describe('xchainNetworkToEths', () => {
