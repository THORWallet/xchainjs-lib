--- conflicted
+++ resolved
@@ -1,28 +1,22 @@
 import { TransactionResponse } from '@ethersproject/abstract-provider'
-<<<<<<< HEAD
-import { baseAmount, AssetETH, assetToString, assetFromString, ETHChain } from '@thorwallet/xchain-util'
+import { FeeOption, Network } from '@thorwallet/xchain-client'
+import { AssetETH, assetFromString, assetToString, baseAmount, Chain, ETHChain } from '@thorwallet/xchain-util'
+import { BigNumber, providers, Wallet } from 'ethers'
+import nock from 'nock'
 import Client from '../src/client'
+import erc20ABI from '../src/data/erc20.json'
 import { ETH_DECIMAL } from '../src/utils'
-=======
-import { FeeOption, Network } from '@xchainjs/xchain-client'
-import { AssetETH, Chain, ETHChain, assetFromString, assetToString, baseAmount } from '@xchainjs/xchain-util'
-import { BigNumber, Wallet, providers } from 'ethers'
-import nock from 'nock'
-
->>>>>>> 8262b986
 import { mock_all_api } from '../__mocks__'
 import {
   mock_etherscan_eth_txs_api,
   mock_etherscan_token_txs_api,
-  mock_gastracker_api,
+  mock_gastracker_api
 } from '../__mocks__/etherscan-api'
 import {
   mock_thornode_inbound_addresses_fail,
-  mock_thornode_inbound_addresses_success,
+  mock_thornode_inbound_addresses_success
 } from '../__mocks__/thornode-api'
-import Client from '../src/client'
-import erc20ABI from '../src/data/erc20.json'
-import { ETH_DECIMAL } from '../src/utils'
+
 
 const phrase = 'canyon throw labor waste awful century ugly they found post source draft'
 const newPhrase = 'logic neutral rug brain pluck submit earth exit erode august remain ready'
