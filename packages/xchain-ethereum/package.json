{
  "name": "@thorwallet/xchain-ethereum",
<<<<<<< HEAD
  "version": "0.0.1-alpha.867+0d871f1",
=======
  "version": "0.0.1-alpha.869+49db531",
>>>>>>> 405c9d33
  "description": "Ethereum client for XChainJS",
  "keywords": [
    "XChain",
    "Ethereum"
  ],
  "author": "XChainJS",
  "homepage": "https://github.com/xchainjs/xchainjs-lib",
  "license": "MIT",
  "main": "lib/index.js",
  "module": "lib/index.esm.js",
  "typings": "lib/index.d.ts",
  "directories": {
    "lib": "lib",
    "test": "__tests__"
  },
  "files": [
    "lib"
  ],
  "repository": {
    "type": "git",
    "url": "git@github.com:xchainjs/xchainjs-lib.git"
  },
  "scripts": {
    "clean": "rimraf lib/**",
    "build": "yarn clean && rollup -c rollup.config.ts",
    "test": "jest",
    "lint": "eslint \"{src,__tests__, __mocks__}/**/*.ts\" --fix --max-warnings 0",
    "prepublishOnly": "yarn build"
  },
  "publishConfig": {
    "access": "public"
  },
  "devDependencies": {
<<<<<<< HEAD
    "@thorwallet/xchain-client": "0.0.1-alpha.867+0d871f1",
    "@thorwallet/xchain-crypto": "0.0.1-alpha.867+0d871f1",
    "@thorwallet/xchain-util": "0.0.1-alpha.867+0d871f1",
=======
    "@thorwallet/xchain-client": "0.0.1-alpha.869+49db531",
    "@thorwallet/xchain-crypto": "0.0.1-alpha.869+49db531",
    "@thorwallet/xchain-util": "0.0.1-alpha.869+49db531",
>>>>>>> 405c9d33
    "axios": "^0.21.0",
    "ethers": "^5.1.0",
    "p-throttle": "^4.1.1",
    "react-native-simple-crypto": "^0.2.15"
  },
  "peerDependencies": {
    "@thorwallet/xchain-client": "0.0.1-alpha.869+49db531",
    "@thorwallet/xchain-crypto": "0.0.1-alpha.869+49db531",
    "@thorwallet/xchain-util": "0.0.1-alpha.869+49db531",
    "axios": "^0.21.0",
    "ethers": "^5.1.0"
  },
  "gitHead": "0d871f1d15f4694e6416e10b123af7b37cc623cf"
}<|MERGE_RESOLUTION|>--- conflicted
+++ resolved
@@ -1,10 +1,6 @@
 {
   "name": "@thorwallet/xchain-ethereum",
-<<<<<<< HEAD
-  "version": "0.0.1-alpha.867+0d871f1",
-=======
   "version": "0.0.1-alpha.869+49db531",
->>>>>>> 405c9d33
   "description": "Ethereum client for XChainJS",
   "keywords": [
     "XChain",
@@ -38,15 +34,9 @@
     "access": "public"
   },
   "devDependencies": {
-<<<<<<< HEAD
-    "@thorwallet/xchain-client": "0.0.1-alpha.867+0d871f1",
-    "@thorwallet/xchain-crypto": "0.0.1-alpha.867+0d871f1",
-    "@thorwallet/xchain-util": "0.0.1-alpha.867+0d871f1",
-=======
     "@thorwallet/xchain-client": "0.0.1-alpha.869+49db531",
     "@thorwallet/xchain-crypto": "0.0.1-alpha.869+49db531",
     "@thorwallet/xchain-util": "0.0.1-alpha.869+49db531",
->>>>>>> 405c9d33
     "axios": "^0.21.0",
     "ethers": "^5.1.0",
     "p-throttle": "^4.1.1",
