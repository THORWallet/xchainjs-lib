--- conflicted
+++ resolved
@@ -1,11 +1,6 @@
 {
-<<<<<<< HEAD
   "name": "@thorwallet/xchain-ethereum",
-  "version": "0.21.1",
-=======
-  "name": "@xchainjs/xchain-ethereum",
   "version": "0.21.2",
->>>>>>> a4123c7a
   "description": "Ethereum client for XChainJS",
   "keywords": [
     "XChain",
