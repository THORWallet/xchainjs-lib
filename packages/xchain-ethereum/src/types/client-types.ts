<<<<<<< HEAD
import { ethers, BigNumber } from 'ethers'
import { BaseAmount } from '@thorwallet/xchain-util'
import * as C from '@thorwallet/xchain-client'
import { FeeOptionKey } from '@thorwallet/xchain-client'
=======
import { FeeOption, Fees, Network } from '@xchainjs/xchain-client'
import { BaseAmount } from '@xchainjs/xchain-util'
import { BigNumber, ethers } from 'ethers'
>>>>>>> 8262b986

export type Address = string

export enum EthNetwork {
  Test = 'ropsten',
  Main = 'homestead',
}

export type ClientUrl = Record<Network, string>
export type ExplorerUrl = Record<Network, string>

export type TxOverrides = {
  nonce?: ethers.BigNumberish

  // mandatory: https://github.com/ethers-io/ethers.js/issues/469#issuecomment-475926538
  gasLimit: ethers.BigNumberish
  gasPrice?: ethers.BigNumberish
  data?: ethers.BytesLike
  value?: ethers.BigNumberish
}

export type InfuraCreds = {
  projectId: string
  projectSecret?: string
}

export type GasPrices = Record<FeeOption, BaseAmount>

export type FeesWithGasPricesAndLimits = { fees: Fees; gasPrices: GasPrices; gasLimit: BigNumber }

export type ApproveParams = {
  walletIndex?: number
  contractAddress: Address
  spenderAddress: Address
  feeOptionKey?: FeeOption
  amount?: BaseAmount
  // Optional fallback in case estimation for gas limit fails
  gasLimitFallback?: ethers.BigNumberish
}

export type EstimateApproveParams = Omit<ApproveParams, 'feeOptionKey' | 'gasLimitFallback'>

export type IsApprovedParams = {
  walletIndex?: number
  contractAddress: Address
  spenderAddress: Address
  amount?: BaseAmount
}

export type CallParams = {
  walletIndex?: number
  contractAddress: Address
  abi: ethers.ContractInterface
  funcName: string
  funcParams?: unknown[]
}

export type EstimateCallParams = Pick<CallParams, 'contractAddress' | 'abi' | 'funcName' | 'funcParams' | 'walletIndex'><|MERGE_RESOLUTION|>--- conflicted
+++ resolved
@@ -1,13 +1,6 @@
-<<<<<<< HEAD
-import { ethers, BigNumber } from 'ethers'
+import { FeeOption, Fees, Network } from '@thorwallet/xchain-client'
 import { BaseAmount } from '@thorwallet/xchain-util'
-import * as C from '@thorwallet/xchain-client'
-import { FeeOptionKey } from '@thorwallet/xchain-client'
-=======
-import { FeeOption, Fees, Network } from '@xchainjs/xchain-client'
-import { BaseAmount } from '@xchainjs/xchain-util'
 import { BigNumber, ethers } from 'ethers'
->>>>>>> 8262b986
 
 export type Address = string
 
