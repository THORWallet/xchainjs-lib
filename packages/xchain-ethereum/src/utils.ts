<<<<<<< HEAD
import { Balances, Fees, Network as XChainNetwork, Tx } from '@thorwallet/xchain-client'
=======
import { Balance, FeeType, Fees, Network, Tx, TxType } from '@xchainjs/xchain-client'
>>>>>>> 8262b986
import {
  Asset,
  AssetETH,
  BaseAmount,
  Chain,
  assetAmount,
  assetFromString,
  assetToBase,
<<<<<<< HEAD
} from '@thorwallet/xchain-util'
import { ethers, BigNumber, providers } from 'ethers'
=======
  assetToString,
  baseAmount,
} from '@xchainjs/xchain-util'
import { BigNumber, ethers, providers } from 'ethers'
>>>>>>> 8262b986
import { parseUnits } from 'ethers/lib/utils'

import erc20ABI from './data/erc20.json'
import {
  Address,
  ETHTransactionInfo,
  EthNetwork,
  FeesWithGasPricesAndLimits,
  GasPrices,
  TokenBalance,
  TokenTransactionInfo,
  TransactionInfo,
  TransactionOperation,
} from './types'

export const ETH_DECIMAL = 18
export const ETHPLORER_FREEKEY = 'freekey'

// from https://github.com/MetaMask/metamask-extension/blob/ee205b893fe61dc4736efc576e0663189a9d23da/ui/app/pages/send/send.constants.js#L39
// and based on recommendations of https://ethgasstation.info/blog/gas-limit/
export const SIMPLE_GAS_COST: ethers.BigNumber = BigNumber.from(21000)
export const BASE_TOKEN_GAS_COST: ethers.BigNumber = BigNumber.from(100000)

// default gas price in gwei
export const DEFAULT_GAS_PRICE = 50

export const ETHAddress = '0x0000000000000000000000000000000000000000'
export const MAX_APPROVAL = BigNumber.from(2).pow(256).sub(1)

/**
 * Network -> EthNetwork
 *
 * @param {Network} network
 * @returns {EthNetwork}
 */
export const xchainNetworkToEths = (network: Network): EthNetwork => {
  switch (network) {
    case Network.Mainnet:
      return EthNetwork.Main
    case Network.Testnet:
      return EthNetwork.Test
  }
}

/**
 * EthNetwork -> Network
 *
 * @param {EthNetwork} network
 * @returns {Network}
 */
export const ethNetworkToXchains = (network: EthNetwork): Network => {
  switch (network) {
    case EthNetwork.Main:
      return Network.Mainnet
    case EthNetwork.Test:
      return Network.Testnet
  }
}

/**
 * Validate the given address.
 *
 * @param {Address} address
 * @returns {boolean} `true` or `false`
 */
export const validateAddress = (address: Address): boolean => {
  try {
    ethers.utils.getAddress(address)
    return true
  } catch (error) {
    return false
  }
}

/**
 * Get token address from asset.
 *
 * @param {Asset} asset
 * @returns {string|null} The token address.
 */
export const getTokenAddress = (asset: Asset): string | null => {
  try {
    // strip 0X only - 0x is still valid
    return ethers.utils.getAddress(asset.symbol.slice(asset.ticker.length + 1).replace(/^0X/, ''))
  } catch (err) {
    return null
  }
}

/**
 * Check if the symbol is valid.
 *
 * @param {string|null|undefined} symbol
 * @returns {boolean} `true` or `false`.
 */
export const validateSymbol = (symbol?: string | null): boolean => (symbol ? symbol.length >= 3 : false)

/**
 * Get transactions from token tx
 *
 * @param {TokenTransactionInfo} tx
 * @returns {Tx|null} The parsed transaction.
 */
export const getTxFromTokenTransaction = (tx: TokenTransactionInfo): Tx | null => {
  const decimals = parseInt(tx.tokenDecimal) || ETH_DECIMAL
  const symbol = tx.tokenSymbol
  const address = tx.contractAddress
  if (validateSymbol(symbol) && validateAddress(address)) {
    const tokenAsset = assetFromString(`${Chain.Ethereum}.${symbol}-${address}`)
    if (tokenAsset) {
      return {
        asset: tokenAsset,
        from: [
          {
            from: tx.from,
            amount: baseAmount(tx.value, decimals),
          },
        ],
        to: [
          {
            to: tx.to,
            amount: baseAmount(tx.value, decimals),
          },
        ],
        date: new Date(parseInt(tx.timeStamp) * 1000),
        type: TxType.Transfer,
        hash: tx.hash,
        ethTokenSymbol: tx.tokenSymbol,
        ethTokenName: tx.tokenName,
        ethGasPrice: tx.gasPrice,
        ethGas: tx.gas,
        ethGasUsed: tx.gasUsed,
        ethCumulativeGasUsed: tx.cumulativeGasUsed,
        confirmations: Number(tx.confirmations),
        binanceFee: null,
      }
    }
  }

  return null
}

/**
 * Get transactions from ETH transaction
 *
 * @param {ETHTransactionInfo} tx
 * @returns {Tx} The parsed transaction.
 */
export const getTxFromEthTransaction = (tx: ETHTransactionInfo): Tx => {
  return {
    asset: AssetETH,
    from: [
      {
        from: tx.from,
        amount: baseAmount(tx.value, ETH_DECIMAL),
      },
    ],
    to: [
      {
        to: tx.to,
        amount: baseAmount(tx.value, ETH_DECIMAL),
      },
    ],
    date: new Date(parseInt(tx.timeStamp) * 1000),
    type: TxType.Transfer,
    hash: tx.hash,
    confirmations: null,
    binanceFee: null,
    ethCumulativeGasUsed: null,
    ethGasUsed: tx.gasUsed,
    ethGas: tx.gas,
    ethGasPrice: null,
    ethTokenName: null,
    ethTokenSymbol: null,
  }
}

/**
 * Get transactions from operation
 *
 * @param {TransactionOperation} operation
 * @returns {Tx|null} The parsed transaction.
 */
export const getTxFromEthplorerTokenOperation = (operation: TransactionOperation): Tx | null => {
  const decimals = parseInt(operation.tokenInfo.decimals) || ETH_DECIMAL
  const { symbol, address } = operation.tokenInfo
  if (validateSymbol(symbol) && validateAddress(address)) {
    const tokenAsset = assetFromString(`${Chain.Ethereum}.${symbol}-${address}`)
    if (tokenAsset) {
      return {
        asset: tokenAsset,
        from: [
          {
            from: operation.from,
            amount: baseAmount(operation.value, decimals),
          },
        ],
        to: [
          {
            to: operation.to,
            amount: baseAmount(operation.value, decimals),
          },
        ],
        date: new Date(operation.timestamp * 1000),
        type: operation.type === 'transfer' ? TxType.Transfer : TxType.Unknown,
        hash: operation.transactionHash,
        confirmations: null,
        binanceFee: null,
        ethCumulativeGasUsed: null,
        ethGas: null,
        ethGasPrice: null,
        ethGasUsed: null,
        ethTokenName: null,
        ethTokenSymbol: null,
      }
    }
  }

  return null
}

/**
 * Get transactions from ETH transaction
 *
 * @param {TransactionInfo} txInfo
 * @returns {Tx} The parsed transaction.
 */
export const getTxFromEthplorerEthTransaction = (txInfo: TransactionInfo): Tx => {
  return {
    asset: AssetETH,
    from: [
      {
        from: txInfo.from,
        amount: assetToBase(assetAmount(txInfo.value, ETH_DECIMAL)),
      },
    ],
    to: [
      {
        to: txInfo.to,
        amount: assetToBase(assetAmount(txInfo.value, ETH_DECIMAL)),
      },
    ],
    date: new Date(txInfo.timestamp * 1000),
    type: TxType.Transfer,
    hash: txInfo.hash,
    confirmations: txInfo.confirmations ?? null,
    binanceFee: null,
    ethCumulativeGasUsed: null,
    ethGas: null,
    ethGasUsed: String(txInfo.gasUsed),
    ethGasPrice: null,
    ethTokenName: null,
    ethTokenSymbol: null,
  }
}

/**
 * Calculate fees by multiplying .
 *
 * @returns {Fees} The default gas price.
 */
export const getFee = ({ gasPrice, gasLimit }: { gasPrice: BaseAmount; gasLimit: BigNumber }) =>
  baseAmount(gasPrice.amount().multipliedBy(gasLimit.toString()), ETH_DECIMAL)

export const estimateDefaultFeesWithGasPricesAndLimits = (asset?: Asset): FeesWithGasPricesAndLimits => {
  const gasPrices = {
    average: baseAmount(parseUnits(DEFAULT_GAS_PRICE.toString(), 'gwei').toString(), ETH_DECIMAL),
    fast: baseAmount(parseUnits((DEFAULT_GAS_PRICE * 2).toString(), 'gwei').toString(), ETH_DECIMAL),
    fastest: baseAmount(parseUnits((DEFAULT_GAS_PRICE * 3).toString(), 'gwei').toString(), ETH_DECIMAL),
  }
  const { fast: fastGP, fastest: fastestGP, average: averageGP } = gasPrices

  let assetAddress
  if (asset && assetToString(asset) !== assetToString(AssetETH)) {
    assetAddress = getTokenAddress(asset)
  }

  let gasLimit
  if (assetAddress && assetAddress !== ETHAddress) {
    gasLimit = BigNumber.from(BASE_TOKEN_GAS_COST)
  } else {
    gasLimit = BigNumber.from(SIMPLE_GAS_COST)
  }

  return {
    gasPrices,
    gasLimit,
    fees: {
      type: FeeType.PerByte,
      average: getFee({ gasPrice: averageGP, gasLimit }),
      fast: getFee({ gasPrice: fastGP, gasLimit }),
      fastest: getFee({ gasPrice: fastestGP, gasLimit }),
    },
  }
}

/**
 * Get the default fees.
 *
 * @returns {Fees} The default gas price.
 */
export const getDefaultFees = (asset?: Asset): Fees => {
  const { fees } = estimateDefaultFeesWithGasPricesAndLimits(asset)
  return fees
}

/**
 * Get the default gas price.
 *
 * @returns {Fees} The default gas prices.
 */
export const getDefaultGasPrices = (asset?: Asset): GasPrices => {
  const { gasPrices } = estimateDefaultFeesWithGasPricesAndLimits(asset)
  return gasPrices
}

/**
 * Get address prefix based on the network.
 *
 * @returns {string} The address prefix based on the network.
 *
 **/
export const getPrefix = () => '0x'

/**
 * Filter self txs
 *
 * @returns {T[]}
 *
 **/
export const filterSelfTxs = <T extends { from: string; to: string; hash: string }>(txs: T[]): T[] => {
  const filterTxs = txs.filter((tx) => tx.from !== tx.to)
  let selfTxs = txs.filter((tx) => tx.from === tx.to)
  while (selfTxs.length) {
    const selfTx = selfTxs[0]
    filterTxs.push(selfTx)
    selfTxs = selfTxs.filter((tx) => tx.hash !== selfTx.hash)
  }

  return filterTxs
}

/**
 * Get Decimals
 *
 * @param {Asset} asset
 * @returns {Number} the decimal of a given asset
 *
 * @throws {"Invalid asset"} Thrown if the given asset is invalid
 */
export const getDecimal = async (asset: Asset, provider: providers.Provider): Promise<number> => {
  if (assetToString(asset) === assetToString(AssetETH)) return ETH_DECIMAL

  const assetAddress = getTokenAddress(asset)
  if (!assetAddress) throw new Error(`Invalid asset ${assetToString(asset)}`)

  const contract: ethers.Contract = new ethers.Contract(assetAddress, erc20ABI, provider)
  const decimal: ethers.BigNumberish = await contract.decimals()

  return ethers.BigNumber.from(decimal).toNumber()
}

/**
 * Get Token Balances
 *
 * @param {TokenBalance[]} tokenBalances
 * @returns {Balance[]} the parsed balances
 *
 */
export const getTokenBalances = (tokenBalances: TokenBalance[]): Balance[] => {
  return tokenBalances.reduce((acc, cur) => {
    const { symbol, address: tokenAddress } = cur.tokenInfo
    if (validateSymbol(symbol) && validateAddress(tokenAddress) && cur?.tokenInfo?.decimals !== undefined) {
      const decimals = parseInt(cur.tokenInfo.decimals, 10)
      const tokenAsset = assetFromString(`${Chain.Ethereum}.${symbol}-${ethers.utils.getAddress(tokenAddress)}`)
      if (tokenAsset) {
        return [
          ...acc,
          {
            asset: tokenAsset,
            amount: baseAmount(cur.balance, decimals),
          },
        ]
      }
    }

    return acc
  }, [] as Balance[])
}<|MERGE_RESOLUTION|>--- conflicted
+++ resolved
@@ -1,8 +1,4 @@
-<<<<<<< HEAD
 import { Balances, Fees, Network as XChainNetwork, Tx } from '@thorwallet/xchain-client'
-=======
-import { Balance, FeeType, Fees, Network, Tx, TxType } from '@xchainjs/xchain-client'
->>>>>>> 8262b986
 import {
   Asset,
   AssetETH,
@@ -11,15 +7,11 @@
   assetAmount,
   assetFromString,
   assetToBase,
-<<<<<<< HEAD
+  assetToString,
+  baseAmount,
+
 } from '@thorwallet/xchain-util'
 import { ethers, BigNumber, providers } from 'ethers'
-=======
-  assetToString,
-  baseAmount,
-} from '@xchainjs/xchain-util'
-import { BigNumber, ethers, providers } from 'ethers'
->>>>>>> 8262b986
 import { parseUnits } from 'ethers/lib/utils'
 
 import erc20ABI from './data/erc20.json'
