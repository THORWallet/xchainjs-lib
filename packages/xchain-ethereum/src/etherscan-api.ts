--- conflicted
+++ resolved
@@ -47,9 +47,6 @@
 }: TokenBalanceParam & { baseUrl: string; apiKey?: string }): Promise<BigNumberish> => {
   const url = baseUrl + `/api?module=account&action=tokenbalance&contractaddress=${assetAddress}&address=${address}`
 
-<<<<<<< HEAD
-  return (await axios.get(url + getApiKeyQueryParameter(apiKey))).data.result
-=======
   const response = await axios.get(url + getApiKeyQueryParameter(apiKey))
 
   if (response.data.result.includes('Max rate limit reached')) {
@@ -58,7 +55,6 @@
     return getTokenBalance({ baseUrl, address, assetAddress, apiKey })
   }
   return response.data.result
->>>>>>> b757ab8a
 }
 
 /**
