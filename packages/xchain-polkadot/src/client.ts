--- conflicted
+++ resolved
@@ -1,35 +1,37 @@
 import { ApiPromise, Keyring, WsProvider } from '@polkadot/api'
 import { KeyringPair } from '@polkadot/keyring/types'
 import { hexToU8a, isHex } from '@polkadot/util'
+import * as xchainCrypto from '@thorwallet/xchain-crypto'
+import { Asset, assetAmount, assetToBase, assetToString, baseAmount } from '@thorwallet/xchain-util'
 import {
   Address,
   Balance,
-  FeeType,
-  Fees,
+
+  Fees, FeeType,
+
   Network,
   RootDerivationPaths,
-  Tx,
-  TxHash,
+
+
+
+
+
+
+
+
+  singleFee, Tx,
+
   TxHistoryParams,
   TxParams,
-  TxType,
+
   TxsPage,
   XChainClient,
-  XChainClientParams,
-<<<<<<< HEAD
-} from '@thorwallet/xchain-client'
-import { Asset, assetAmount, assetToString, assetToBase, baseAmount } from '@thorwallet/xchain-util'
-import * as xchainCrypto from '@thorwallet/xchain-crypto'
-=======
-  singleFee,
+  XChainClientParams
 } from '@xchainjs/xchain-client'
-import * as xchainCrypto from '@xchainjs/xchain-crypto'
-import { Asset, assetAmount, assetToBase, assetToString, baseAmount } from '@xchainjs/xchain-util'
 import axios from 'axios'
->>>>>>> 8262b986
-
-import { Account, AssetDOT, Extrinsic, SubscanResponse, Transfer, TransfersResult } from './types'
+import { Account, AssetDOT, Extrinsic, SubscanResponse, TransfersResult } from './types'
 import { getDecimal, isSuccess } from './util'
+
 
 /**
  * Interface for custom Polkadot client
@@ -56,12 +58,7 @@
    * @param {XChainClientParams} params
    */
   constructor({
-<<<<<<< HEAD
-    network = 'testnet',
-=======
     network = Network.Testnet,
-    phrase,
->>>>>>> 8262b986
     rootDerivationPaths = {
       [Network.Mainnet]: "44//354//0//0//0'", //TODO IS the root path we want to use?
       [Network.Testnet]: "44//354//0//0//0'",
@@ -208,11 +205,7 @@
    * @throws {"Invalid phrase"}
    * Thrown if the given phase is invalid.
    */
-<<<<<<< HEAD
   setPhrase = (phrase: string, walletIndex = 0): Promise<Address> => {
-=======
-  setPhrase(phrase: string, walletIndex = 0): Address {
->>>>>>> 8262b986
     if (this.phrase !== phrase) {
       if (!xchainCrypto.validatePhrase(phrase)) {
         throw new Error('Invalid phrase')
@@ -280,7 +273,6 @@
    *
    * @throws {"Address not defined"} Thrown if failed creating account from phrase.
    */
-<<<<<<< HEAD
   getAddress = async (index = 0): Promise<Address> => {
     if (this.addrCache[this.phrase][index]) {
       return this.addrCache[this.phrase][index]
@@ -288,10 +280,6 @@
     const address = await Promise.resolve(this.getKeyringPair(index).address)
     this.addrCache[this.phrase][index] = address
     return address
-=======
-  getAddress(index = 0): Address {
-    return this.getKeyringPair(index).address
->>>>>>> 8262b986
   }
 
   /**
@@ -330,7 +318,6 @@
     const limit = params?.limit ?? 10
     const offset = params?.offset ?? 0
 
-<<<<<<< HEAD
     try {
       const response: SubscanResponse<TransfersResult> = await axios
         .post(`${this.getClientUrl()}/api/scan/transfers`, {
@@ -397,16 +384,6 @@
       if (!isSuccess(response) || !response.data) {
         throw new Error('Failed to get transactions')
       }
-=======
-    const response: SubscanResponse<TransfersResult> = (
-      await axios.post(`${this.getClientUrl()}/api/scan/transfers`, {
-        address: params?.address,
-        row: limit,
-        page: offset,
-      })
-    ).data
-    if (!isSuccess(response) || !response.data) throw new Error('Failed to get transactions')
->>>>>>> 8262b986
 
     const transferResult: TransfersResult = response.data
 
@@ -426,7 +403,6 @@
             amount: assetToBase(assetAmount(transfer.amount, getDecimal(this.network))),
           },
         ],
-<<<<<<< HEAD
         date: new Date(extrinsic.block_timestamp * 1000),
         type: 'transfer',
         hash: extrinsic.extrinsic_hash,
@@ -439,97 +415,8 @@
         ethTokenName: null,
         ethTokenSymbol: null,
       }
-    } catch (error) {
-      return Promise.reject(error)
-=======
-        date: new Date(transfer.block_timestamp * 1000),
-        type: TxType.Transfer,
-        hash: transfer.hash,
-      })),
-    }
-  }
-
-  /**
-   * Get the transaction details of a given transaction id.
-   *
-   * @param {string} txId The transaction id.
-   * @returns {Tx} The transaction details of the given transaction id.
-   */
-  async getTransactionData(txId: string): Promise<Tx> {
-    const response: SubscanResponse<Extrinsic> = (
-      await axios.post(`${this.getClientUrl()}/api/scan/extrinsic`, { hash: txId })
-    ).data
-    if (!isSuccess(response) || !response.data) throw new Error('Failed to get transactions')
-
-    const extrinsic: Extrinsic = response.data
-    const transfer: Transfer = extrinsic.transfer
-
-    return {
-      asset: AssetDOT,
-      from: [
-        {
-          from: transfer.from,
-          amount: assetToBase(assetAmount(transfer.amount, getDecimal(this.network))),
-        },
-      ],
-      to: [
-        {
-          to: transfer.to,
-          amount: assetToBase(assetAmount(transfer.amount, getDecimal(this.network))),
-        },
-      ],
-      date: new Date(extrinsic.block_timestamp * 1000),
-      type: TxType.Transfer,
-      hash: extrinsic.extrinsic_hash,
->>>>>>> 8262b986
-    }
-  }
-
-  /**
-   * Transfer DOT.
-   *
-   * @param {TxParams} params The transfer options.
-   * @returns {TxHash} The transaction hash.
-   */
-  async transfer(params: TxParams): Promise<TxHash> {
-    const api = await this.getAPI()
-    let transaction = null
-    const walletIndex = params.walletIndex || 0
-    // Createing a transfer
-    const transfer = api.tx.balances.transfer(params.recipient, params.amount.amount().toString())
-    if (!params.memo) {
-      // Send a simple transfer
-      transaction = transfer
-    } else {
-      // Send a `utility.batch` with two Calls: i) Balance.Transfer ii) System.Remark
-
-<<<<<<< HEAD
-      // Check balances
-      const paymentInfo = await transaction.paymentInfo(this.getKeyringPair(walletIndex))
-      const fee = baseAmount(paymentInfo.partialFee.toString(), getDecimal(this.network))
-      const balances = await this.getBalance(await this.getAddress(walletIndex), [AssetDOT])
-=======
-      // Creating a remark
-      const remark = api.tx.system.remark(params.memo)
->>>>>>> 8262b986
-
-      // Send the Batch Transaction
-      transaction = api.tx.utility.batch([transfer, remark])
-    }
-
-    // Check balances
-    const paymentInfo = await transaction.paymentInfo(this.getKeyringPair(walletIndex))
-    const fee = baseAmount(paymentInfo.partialFee.toString(), getDecimal(this.network))
-    const balances = await this.getBalance(this.getAddress(walletIndex), [AssetDOT])
-
-    if (!balances || params.amount.amount().plus(fee.amount()).isGreaterThan(balances[0].amount.amount())) {
-      throw new Error('insufficient balance')
-    }
-
-    const txHash = await transaction.signAndSend(this.getKeyringPair(walletIndex))
-    await api.disconnect()
-
-    return txHash.toString()
+    }  }
+
   }
 
   /**
