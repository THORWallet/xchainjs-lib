import { ApiPromise, Keyring, WsProvider } from '@polkadot/api'
import { KeyringPair } from '@polkadot/keyring/types'
import { hexToU8a, isHex } from '@polkadot/util'
import {
  Address,
  Balance,
  Fees,
  Network,
  RootDerivationPaths,
  Tx,
  TxHash,
  TxHistoryParams,
  TxParams,
  TxsPage,
  XChainClient,
  XChainClientParams,
  singleFee,
  FeeType,
  TxType,
} from '@thorwallet/xchain-client'
import * as xchainCrypto from '@thorwallet/xchain-crypto'
import { Asset, assetAmount, assetToBase, assetToString, baseAmount } from '@thorwallet/xchain-util'
import axios from 'axios'
import { Account, AssetDOT, Extrinsic, SubscanResponse, Transfer, TransfersResult } from './types'
import { getDecimal, isSuccess } from './util'

/**
 * Interface for custom Polkadot client
 */
export interface PolkadotClient {
  getSS58Format(): number
  getWsEndpoint(): string
  estimateFees(params: TxParams): Promise<Fees>
}

/**
 * Custom Polkadot client
 */
class Client implements PolkadotClient, XChainClient {
  private network: Network
  private phrase = ''
  private rootDerivationPaths: RootDerivationPaths
  private addrCache: Record<string, Record<number, string>>

  /**
   * Constructor
   * Client is initialised with network type and phrase (optional)
   *
   * @param {XChainClientParams} params
   */
  constructor({
    network = Network.Testnet,
    rootDerivationPaths = {
      [Network.Mainnet]: "44//354//0//0//0'", //TODO IS the root path we want to use?
      [Network.Testnet]: "44//354//0//0//0'",
    },
  }: XChainClientParams) {
    this.network = network
    this.rootDerivationPaths = rootDerivationPaths
    this.addrCache = {}
  }
  getFees(): Promise<Fees> {
    throw new Error('Method not implemented.')
  }
  async transfer(params: TxParams): Promise<TxHash> {
    const api = await this.getAPI()
    let transaction = null
    const walletIndex = params.walletIndex || 0
    // Createing a transfer
    const transfer = api.tx.balances.transfer(params.recipient, params.amount.amount().toString())
    if (!params.memo) {
      // Send a simple transfer
      transaction = transfer
    } else {
      // Send a `utility.batch` with two Calls: i) Balance.Transfer ii) System.Remark

      // Creating a remark
      const remark = api.tx.system.remark(params.memo)

      // Send the Batch Transaction
      transaction = api.tx.utility.batch([transfer, remark])
    }

    // Check balances
    const paymentInfo = await transaction.paymentInfo(this.getKeyringPair(walletIndex))
    const fee = baseAmount(paymentInfo.partialFee.toString(), getDecimal(this.network))
    const balances = await this.getBalance(await this.getAddress(walletIndex), [AssetDOT])

    if (!balances || params.amount.amount().plus(fee.amount()).isGreaterThan(balances[0].amount.amount())) {
      throw new Error('insufficient balance')
    }

    const txHash = await transaction.signAndSend(this.getKeyringPair(walletIndex))
    await api.disconnect()

    return txHash.toString()
  }
  async estimateFees(params: TxParams): Promise<Fees> {
    const walletIndex = params.walletIndex ? params.walletIndex : 0
    const api = await this.getAPI()
    const info = await api.tx.balances
      .transfer(params.recipient, params.amount.amount().toNumber())
      .paymentInfo(this.getKeyringPair(walletIndex))

    const fee = baseAmount(info.partialFee.toString(), getDecimal(this.network))
    await api.disconnect()

    return singleFee(FeeType.PerByte, fee)
  }
  /**
   * Get getFullDerivationPath
   *
   * @param {number} index the HD wallet index
   * @returns {string} The polkadot derivation path based on the network.
   */
  getFullDerivationPath(index = 0): string {
    // console.log(this.rootDerivationPaths[this.network])
    if (index === 0) {
      // this should make the tests backwards compatible
      return this.rootDerivationPaths[this.network]
    } else {
      return this.rootDerivationPaths[this.network] + `//${index}`
    }
  }

  /**
   * Purge client.
   *
   * @returns {void}
   */
  purgeClient(): void {
    this.phrase = ''
  }

  /**
   * Set/update the current network.
   *
   * @param {Network} network
   *
   * @throws {"Network must be provided"}
   * Thrown if network has not been set before.
   */
  setNetwork(network: Network): void {
    if (!network) {
      throw new Error('Network must be provided')
    } else {
      if (network !== this.network) {
        this.network = network
      }
    }
  }

  /**
   * Get the current network.
   *
   * @returns {Network}
   */
  getNetwork(): Network {
    return this.network
  }

  /**
   * Get the client url.
   *
   * @returns {string} The client url based on the network.
   */
  getClientUrl(): string {
    switch (this.network) {
      case Network.Mainnet:
        return 'https://polkadot.subscan.io'
      case Network.Testnet:
        return 'https://westend.subscan.io'
    }
  }

  /**
   * Get the client WebSocket url.
   *
   * @returns {string} The client WebSocket url based on the network.
   */
  getWsEndpoint(): string {
    switch (this.network) {
      case Network.Mainnet:
        return 'wss://rpc.polkadot.io'
      case Network.Testnet:
        return 'wss://westend-rpc.polkadot.io'
    }
  }

  /**
   * Get the explorer url.
   *
   * @returns {string} The explorer url based on the network.
   */
  getExplorerUrl(): string {
    switch (this.network) {
      case Network.Mainnet:
        return 'https://polkadot.subscan.io'
      case Network.Testnet:
        return 'https://westend.subscan.io'
    }
  }

  /**
   * Get the explorer url for the given address.
   *
   * @param {Address} address
   * @returns {string} The explorer url for the given address based on the network.
   */
  getExplorerAddressUrl(address: Address): string {
    return `${this.getExplorerUrl()}/account/${address}`
  }

  /**
   * Get the explorer url for the given transaction id.
   *
   * @param {string} txID The transaction id
   * @returns {string} The explorer url for the given transaction id based on the network.
   */
  getExplorerTxUrl(txID: string): string {
    return `${this.getExplorerUrl()}/extrinsic/${txID}`
  }

  /**
   * Get the SS58 format to be used for Polkadot Keyring.
   *
   * @returns {number} The SS58 format based on the network.
   */
  getSS58Format(): number {
    switch (this.network) {
      case Network.Mainnet:
        return 0
      case Network.Testnet:
        return 42
    }
  }

  /**
   * Set/update a new phrase.
   *
   * @param {string} phrase A new phrase.
   * @returns {Address} The address from the given phrase
   *
   * @throws {"Invalid phrase"}
   * Thrown if the given phase is invalid.
   */
  setPhrase = (phrase: string, walletIndex = 0): Promise<Address> => {
    if (this.phrase !== phrase) {
      if (!xchainCrypto.validatePhrase(phrase)) {
        throw new Error('Invalid phrase')
      }
      this.phrase = phrase
      this.addrCache[phrase] = {}
    }

    return this.getAddress(walletIndex)
  }

  /**
   * @private
   * Private function to get Keyring pair for polkadotjs provider.
   * @see https://polkadot.js.org/docs/api/start/keyring/#creating-a-keyring-instance
   *
   * @returns {KeyringPair} The keyring pair to be used to generate wallet address.
   * */
  private getKeyringPair(index: number): KeyringPair {
    const key = new Keyring({ ss58Format: this.getSS58Format(), type: 'ed25519' })

    return key.createFromUri(`${this.phrase}//${this.getFullDerivationPath(index)}`)
  }

  /**
   * @private
   * Private function to get the polkadotjs API provider.
   *
   * @see https://polkadot.js.org/docs/api/start/create#api-instance
   *
   * @returns {ApiPromise} The polkadotjs API provider based on the network.
   * */
  private async getAPI(): Promise<ApiPromise> {
    const api = new ApiPromise({ provider: new WsProvider(this.getWsEndpoint()) })
    await api.isReady

    if (!api.isConnected) await api.connect()

    return api
  }

  /**
   * Validate the given address.
   * @see https://polkadot.js.org/docs/util-crypto/examples/validate-address
   *
   * @param {Address} address
   * @returns {boolean} `true` or `false`
   */
  validateAddress(address: string): boolean {
    try {
      const key = new Keyring({ ss58Format: this.getSS58Format(), type: 'ed25519' })
      return key.encodeAddress(isHex(address) ? hexToU8a(address) : key.decodeAddress(address)) === address
    } catch (error) {
      return false
    }
  }

  /**
   * Get the current address.
   *
   * Generates a network-specific key-pair by first converting the buffer to a Wallet-Import-Format (WIF)
   * The address is then decoded into type P2WPKH and returned.
   *
   * @returns {Address} The current address.
   *
   * @throws {"Address not defined"} Thrown if failed creating account from phrase.
   */
  getAddress = async (index = 0): Promise<Address> => {
    if (this.addrCache[this.phrase][index]) {
      return this.addrCache[this.phrase][index]
    }
    const address = await Promise.resolve(this.getKeyringPair(index).address)
    this.addrCache[this.phrase][index] = address
    return address
  }

  /**
   * Get the DOT balance of a given address.
   *
   * @param {Address} address By default, it will return the balance of the current wallet. (optional)
   * @returns {Balance[]} The DOT balance of the address.
   */
  async getBalance(address: Address, assets?: Asset[]): Promise<Balance[]> {
    const response: SubscanResponse<Account> = (
      await axios.post(`${this.getClientUrl()}/api/open/account`, { address: address || this.getAddress() })
    ).data

    if (!isSuccess(response)) throw new Error('Invalid address')

    const account = response.data

    return account && (!assets || assets.filter((asset) => assetToString(AssetDOT) === assetToString(asset)).length)
      ? [
          {
            asset: AssetDOT,
            amount: assetToBase(assetAmount(account.balance, getDecimal(this.network))),
          },
        ]
      : []
  }

  /**
   * Get transaction history of a given address with pagination options.
   * By default it will return the transaction history of the current wallet.
   *
   * @param {TxHistoryParams} params The options to get transaction history. (optional)
   * @returns {TxsPage} The transaction history.
   */
  async getTransactions(params?: TxHistoryParams): Promise<TxsPage> {
    const limit = params?.limit ?? 10
    const offset = params?.offset ?? 0

    try {
      const response: SubscanResponse<TransfersResult> = await axios
        .post(`${this.getClientUrl()}/api/scan/transfers`, {
          address: params?.address,
          row: limit,
          page: offset,
        })
        .then((res) => res.data)

      if (!isSuccess(response) || !response.data) {
        throw new Error('Failed to get transactions')
      }

      const transferResult: TransfersResult = response.data

      return {
        total: transferResult.count,
        txs: (transferResult.transfers || []).map((transfer) => ({
          asset: AssetDOT,
          from: [
            {
              from: transfer.from,
              amount: assetToBase(assetAmount(transfer.amount, getDecimal(this.network))),
            },
          ],
          to: [
            {
              to: transfer.to,
              amount: assetToBase(assetAmount(transfer.amount, getDecimal(this.network))),
            },
          ],
          date: new Date(transfer.block_timestamp * 1000),
          type: 'transfer',
          hash: transfer.hash,
          binanceFee: null,
          confirmations: null,
          ethCumulativeGasUsed: null,
          ethGas: null,
          ethGasPrice: null,
          ethGasUsed: null,
          ethTokenName: null,
          ethTokenSymbol: null,
<<<<<<< HEAD
        })) as Tx[],
=======
          memo: null,
        })),
>>>>>>> b757ab8a
      }
    } catch (error) {
      return Promise.reject(error)
    }
  }

  /**
   * Get the transaction details of a given transaction id.
   *
   * @param {string} txId The transaction id.
   * @returns {Tx} The transaction details of the given transaction id.
   */
<<<<<<< HEAD
  async getTransactionData(txId: string): Promise<Tx> {
    const response: SubscanResponse<Extrinsic> = (
      await axios.post(`${this.getClientUrl()}/api/scan/extrinsic`, { hash: txId })
    ).data
    if (!isSuccess(response) || !response.data) throw new Error('Failed to get transactions')

    const extrinsic: Extrinsic = response.data
    const transfer: Transfer = extrinsic.transfer

    return {
      asset: AssetDOT,
      from: [
        {
          from: transfer.from,
          amount: assetToBase(assetAmount(transfer.amount, getDecimal(this.network))),
        },
      ],
      to: [
        {
          to: transfer.to,
          amount: assetToBase(assetAmount(transfer.amount, getDecimal(this.network))),
        },
      ],
      date: new Date(extrinsic.block_timestamp * 1000),
      type: TxType.Transfer,
      hash: extrinsic.extrinsic_hash,
      binanceFee: null,
      confirmations: null,
      ethCumulativeGasUsed: null,
      ethGas: null,
      ethGasPrice: null,
      ethGasUsed: null,
      ethTokenName: null,
      ethTokenSymbol: null,
=======
  getTransactionData = async (txId: string): Promise<Tx> => {
    try {
      const response: SubscanResponse<Extrinsic> = await axios
        .post(`${this.getClientUrl()}/api/scan/extrinsic`, {
          hash: txId,
        })
        .then((res) => res.data)

      if (!isSuccess(response) || !response.data) {
        throw new Error('Failed to get transactions')
      }

      const extrinsic: Extrinsic = response.data
      const transfer: Transfer = extrinsic.transfer

      return {
        asset: AssetDOT,
        from: [
          {
            from: transfer.from,
            amount: assetToBase(assetAmount(transfer.amount, getDecimal(this.network))),
          },
        ],
        to: [
          {
            to: transfer.to,
            amount: assetToBase(assetAmount(transfer.amount, getDecimal(this.network))),
          },
        ],
        date: new Date(extrinsic.block_timestamp * 1000),
        type: 'transfer',
        hash: extrinsic.extrinsic_hash,
        binanceFee: null,
        confirmations: null,
        ethCumulativeGasUsed: null,
        ethGas: null,
        ethGasPrice: null,
        ethGasUsed: null,
        ethTokenName: null,
        ethTokenSymbol: null,
        memo: null,
      }
    } catch (error) {
      return Promise.reject(error)
    }
  }

  /**
   * Transfer DOT.
   *
   * @param {TxParams} params The transfer options.
   * @returns {TxHash} The transaction hash.
   */
  transfer = async (params: TxParams): Promise<TxHash> => {
    try {
      const api = await this.getAPI()
      let transaction = null
      const walletIndex = params.walletIndex || 0
      // Createing a transfer
      const transfer = api.tx.balances.transfer(params.recipient, params.amount.amount().toString())
      if (!params.memo) {
        // Send a simple transfer
        transaction = transfer
      } else {
        // Send a `utility.batch` with two Calls: i) Balance.Transfer ii) System.Remark

        // Creating a remark
        const remark = api.tx.system.remark(params.memo)

        // Send the Batch Transaction
        transaction = api.tx.utility.batch([transfer, remark])
      }

      // Check balances
      const paymentInfo = await transaction.paymentInfo(this.getKeyringPair(walletIndex))
      const fee = baseAmount(paymentInfo.partialFee.toString(), getDecimal(this.network))
      const balances = await this.getBalance(await this.getAddress(walletIndex), [AssetDOT])

      if (!balances || params.amount.amount().plus(fee.amount()).isGreaterThan(balances[0].amount.amount())) {
        throw new Error('insufficient balance')
      }

      const txHash = await transaction.signAndSend(this.getKeyringPair(walletIndex))
      await api.disconnect()

      return txHash.toString()
    } catch (error) {
      return Promise.reject(error)
    }
  }

  /**
   * Get the current fee with transfer options.
   *
   * @see https://polkadot.js.org/docs/api/cookbook/tx/#how-do-i-estimate-the-transaction-fees
   *
   * @param {TxParams} params The transfer options.
   * @returns {Fees} The estimated fees with the transfer options.
   */
  estimateFees = async (params: TxParams): Promise<Fees> => {
    try {
      const walletIndex = params.walletIndex ? params.walletIndex : 0
      const api = await this.getAPI()
      const info = await api.tx.balances
        .transfer(params.recipient, params.amount.amount().toNumber())
        .paymentInfo(this.getKeyringPair(walletIndex))

      const fee = baseAmount(info.partialFee.toString(), getDecimal(this.network))
      await api.disconnect()

      return {
        type: 'byte',
        average: fee,
        fast: fee,
        fastest: fee,
      }
    } catch (error) {
      return Promise.reject(error)
>>>>>>> b757ab8a
    }
  }
}

export { Client }<|MERGE_RESOLUTION|>--- conflicted
+++ resolved
@@ -399,12 +399,8 @@
           ethGasUsed: null,
           ethTokenName: null,
           ethTokenSymbol: null,
-<<<<<<< HEAD
+          memo: null,
         })) as Tx[],
-=======
-          memo: null,
-        })),
->>>>>>> b757ab8a
       }
     } catch (error) {
       return Promise.reject(error)
@@ -417,7 +413,6 @@
    * @param {string} txId The transaction id.
    * @returns {Tx} The transaction details of the given transaction id.
    */
-<<<<<<< HEAD
   async getTransactionData(txId: string): Promise<Tx> {
     const response: SubscanResponse<Extrinsic> = (
       await axios.post(`${this.getClientUrl()}/api/scan/extrinsic`, { hash: txId })
@@ -452,126 +447,6 @@
       ethGasUsed: null,
       ethTokenName: null,
       ethTokenSymbol: null,
-=======
-  getTransactionData = async (txId: string): Promise<Tx> => {
-    try {
-      const response: SubscanResponse<Extrinsic> = await axios
-        .post(`${this.getClientUrl()}/api/scan/extrinsic`, {
-          hash: txId,
-        })
-        .then((res) => res.data)
-
-      if (!isSuccess(response) || !response.data) {
-        throw new Error('Failed to get transactions')
-      }
-
-      const extrinsic: Extrinsic = response.data
-      const transfer: Transfer = extrinsic.transfer
-
-      return {
-        asset: AssetDOT,
-        from: [
-          {
-            from: transfer.from,
-            amount: assetToBase(assetAmount(transfer.amount, getDecimal(this.network))),
-          },
-        ],
-        to: [
-          {
-            to: transfer.to,
-            amount: assetToBase(assetAmount(transfer.amount, getDecimal(this.network))),
-          },
-        ],
-        date: new Date(extrinsic.block_timestamp * 1000),
-        type: 'transfer',
-        hash: extrinsic.extrinsic_hash,
-        binanceFee: null,
-        confirmations: null,
-        ethCumulativeGasUsed: null,
-        ethGas: null,
-        ethGasPrice: null,
-        ethGasUsed: null,
-        ethTokenName: null,
-        ethTokenSymbol: null,
-        memo: null,
-      }
-    } catch (error) {
-      return Promise.reject(error)
-    }
-  }
-
-  /**
-   * Transfer DOT.
-   *
-   * @param {TxParams} params The transfer options.
-   * @returns {TxHash} The transaction hash.
-   */
-  transfer = async (params: TxParams): Promise<TxHash> => {
-    try {
-      const api = await this.getAPI()
-      let transaction = null
-      const walletIndex = params.walletIndex || 0
-      // Createing a transfer
-      const transfer = api.tx.balances.transfer(params.recipient, params.amount.amount().toString())
-      if (!params.memo) {
-        // Send a simple transfer
-        transaction = transfer
-      } else {
-        // Send a `utility.batch` with two Calls: i) Balance.Transfer ii) System.Remark
-
-        // Creating a remark
-        const remark = api.tx.system.remark(params.memo)
-
-        // Send the Batch Transaction
-        transaction = api.tx.utility.batch([transfer, remark])
-      }
-
-      // Check balances
-      const paymentInfo = await transaction.paymentInfo(this.getKeyringPair(walletIndex))
-      const fee = baseAmount(paymentInfo.partialFee.toString(), getDecimal(this.network))
-      const balances = await this.getBalance(await this.getAddress(walletIndex), [AssetDOT])
-
-      if (!balances || params.amount.amount().plus(fee.amount()).isGreaterThan(balances[0].amount.amount())) {
-        throw new Error('insufficient balance')
-      }
-
-      const txHash = await transaction.signAndSend(this.getKeyringPair(walletIndex))
-      await api.disconnect()
-
-      return txHash.toString()
-    } catch (error) {
-      return Promise.reject(error)
-    }
-  }
-
-  /**
-   * Get the current fee with transfer options.
-   *
-   * @see https://polkadot.js.org/docs/api/cookbook/tx/#how-do-i-estimate-the-transaction-fees
-   *
-   * @param {TxParams} params The transfer options.
-   * @returns {Fees} The estimated fees with the transfer options.
-   */
-  estimateFees = async (params: TxParams): Promise<Fees> => {
-    try {
-      const walletIndex = params.walletIndex ? params.walletIndex : 0
-      const api = await this.getAPI()
-      const info = await api.tx.balances
-        .transfer(params.recipient, params.amount.amount().toNumber())
-        .paymentInfo(this.getKeyringPair(walletIndex))
-
-      const fee = baseAmount(info.partialFee.toString(), getDecimal(this.network))
-      await api.disconnect()
-
-      return {
-        type: 'byte',
-        average: fee,
-        fast: fee,
-        fastest: fee,
-      }
-    } catch (error) {
-      return Promise.reject(error)
->>>>>>> b757ab8a
     }
   }
 }
