<<<<<<< HEAD
import { Fees, Network } from '@thorwallet/xchain-client'
import { assetAmount, assetToBase } from '@thorwallet/xchain-util'
=======
import { FeeType, Fees, Network, singleFee } from '@xchainjs/xchain-client'
import { assetAmount, assetToBase } from '@xchainjs/xchain-util'
>>>>>>> 8262b986

/**
 * Check Subscan API response
 *
 * @param {SubscanResponse} response The subscan response.
 * @returns {boolean} `true` or `false`
 */
export const isSuccess = (response: { code: number }): boolean => !response.code

/**
 * Get the decimal based on the network
 *
 * @param {Network} network The network.
 * @returns {number} The decimal based on the network.
 */
export const getDecimal = (network: Network): number => {
  switch (network) {
    case Network.Mainnet:
      return 10
    case Network.Testnet:
      return 12
  }
}

/**
 * Get the default fees.
 *
 * @returns {Fees} The default fees based on the network.
 */
export const getDefaultFees = (network: Network): Fees => {
  const fee = assetToBase(assetAmount(0.015, getDecimal(network)))

  return singleFee(FeeType.PerByte, fee)
}

/**
 * Get address prefix based on the network.
 *
 * @param {Network} network
 * @returns {string} The address prefix based on the network.
 *
 **/
export const getPrefix = (network: Network) => {
  switch (network) {
    case Network.Mainnet:
      return '1'
    case Network.Testnet:
      return '5'
  }
}<|MERGE_RESOLUTION|>--- conflicted
+++ resolved
@@ -1,10 +1,5 @@
-<<<<<<< HEAD
-import { Fees, Network } from '@thorwallet/xchain-client'
+import { Fees, Network, singleFee } from '@thorwallet/xchain-client'
 import { assetAmount, assetToBase } from '@thorwallet/xchain-util'
-=======
-import { FeeType, Fees, Network, singleFee } from '@xchainjs/xchain-client'
-import { assetAmount, assetToBase } from '@xchainjs/xchain-util'
->>>>>>> 8262b986
 
 /**
  * Check Subscan API response
