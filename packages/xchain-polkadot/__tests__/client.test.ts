--- conflicted
+++ resolved
@@ -1,18 +1,11 @@
-<<<<<<< HEAD
-import { Client } from '../src/client'
-import { baseAmount } from '@thorwallet/xchain-util'
-import { Scope, mockWs } from '../__mocks__/ws'
-import { Constructor } from '@polkadot/types/types'
-=======
->>>>>>> 8262b986
 import { Global } from '@polkadot/rpc-provider/mock/types'
 import { Constructor } from '@polkadot/types/types'
-import { Network } from '@xchainjs/xchain-client'
-import { baseAmount } from '@xchainjs/xchain-util'
-
+import { Network } from '@thorwallet/xchain-client'
+import { baseAmount } from '@thorwallet/xchain-util'
+import { Client } from '../src/client'
 import { assertAccountsBalance, assertTxData, assertTxHistory } from '../__mocks__/subscan'
-import { Scope, mockWs } from '../__mocks__/ws'
-import { Client } from '../src/client'
+import { mockWs, Scope } from '../__mocks__/ws'
+
 
 declare const global: Global
 
