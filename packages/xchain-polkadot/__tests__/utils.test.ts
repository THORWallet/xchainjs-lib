<<<<<<< HEAD
import { getDefaultFees } from '../src/util'
import { baseAmount } from '@thorwallet/xchain-util'
=======
import { Network } from '@xchainjs/xchain-client'
import { baseAmount } from '@xchainjs/xchain-util'
>>>>>>> 8262b986

import { getDefaultFees } from '../src/util'

describe('Utils Test', () => {
  it('get default fees', async () => {
    const fees = await getDefaultFees('testnet' as Network)

    expect(fees.type).toEqual('byte')
    expect(fees.average.amount().isEqualTo(baseAmount('15000000000', 12).amount())).toBeTruthy()
    expect(fees.fast.amount().isEqualTo(baseAmount('15000000000', 12).amount())).toBeTruthy()
    expect(fees.fastest.amount().isEqualTo(baseAmount('15000000000', 12).amount())).toBeTruthy()
  })
})<|MERGE_RESOLUTION|>--- conflicted
+++ resolved
@@ -1,12 +1,6 @@
-<<<<<<< HEAD
 import { getDefaultFees } from '../src/util'
 import { baseAmount } from '@thorwallet/xchain-util'
-=======
-import { Network } from '@xchainjs/xchain-client'
-import { baseAmount } from '@xchainjs/xchain-util'
->>>>>>> 8262b986
 
-import { getDefaultFees } from '../src/util'
 
 describe('Utils Test', () => {
   it('get default fees', async () => {
