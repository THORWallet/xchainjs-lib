{
  "name": "@thorwallet/xchain-polkadot",
<<<<<<< HEAD
  "version": "0.0.1-alpha.867+0d871f1",
=======
  "version": "0.0.1-alpha.869+49db531",
>>>>>>> 405c9d33
  "description": "Custom Polkadot client and utilities used by XChainJS clients",
  "keywords": [
    "THORChain",
    "XChain",
    "Polkadot"
  ],
  "author": "THORChain",
  "homepage": "https://github.com/xchainjs/xchainjs-lib",
  "license": "MIT",
  "main": "lib/index.js",
  "module": "lib/index.esm.js",
  "typings": "lib/index.d.ts",
  "directories": {
    "lib": "lib",
    "test": "__tests__"
  },
  "files": [
    "lib"
  ],
  "repository": {
    "type": "git",
    "url": "git@github.com:xchainjs/xchainjs-lib.git"
  },
  "scripts": {
    "clean": "rimraf lib/**",
    "build": "yarn clean && rollup -c",
    "test": "jest --detectOpenHandles --runInBand --forceExit",
    "lint": "eslint \"{src,__tests__}/**/*.ts\" --fix --max-warnings 0",
    "prepublishOnly": "yarn build",
    "start:example": "ts-node example/index.ts"
  },
  "devDependencies": {
    "@polkadot/api": "^3.1.1",
    "@polkadot/util": "^5.1.1",
<<<<<<< HEAD
    "@thorwallet/xchain-client": "0.0.1-alpha.867+0d871f1",
    "@thorwallet/xchain-crypto": "0.0.1-alpha.867+0d871f1",
    "@thorwallet/xchain-util": "0.0.1-alpha.867+0d871f1",
=======
    "@thorwallet/xchain-client": "0.0.1-alpha.869+49db531",
    "@thorwallet/xchain-crypto": "0.0.1-alpha.869+49db531",
    "@thorwallet/xchain-util": "0.0.1-alpha.869+49db531",
>>>>>>> 405c9d33
    "@types/big.js": "^4.0.5",
    "axios": "^0.21.0",
    "jest-websocket-mock": "^2.2.0",
    "mock-socket": "9.0.3",
    "nock": "^13.0.4"
  },
  "publishConfig": {
    "access": "public"
  },
  "peerDependencies": {
    "@polkadot/api": "^3.1.1",
    "@polkadot/util": "^5.1.1",
    "@thorwallet/xchain-client": "0.0.1-alpha.869+49db531",
    "@thorwallet/xchain-crypto": "0.0.1-alpha.869+49db531",
    "@thorwallet/xchain-util": "0.0.1-alpha.869+49db531",
    "axios": "^0.21.0"
  },
  "gitHead": "0d871f1d15f4694e6416e10b123af7b37cc623cf"
}<|MERGE_RESOLUTION|>--- conflicted
+++ resolved
@@ -1,10 +1,6 @@
 {
   "name": "@thorwallet/xchain-polkadot",
-<<<<<<< HEAD
-  "version": "0.0.1-alpha.867+0d871f1",
-=======
   "version": "0.0.1-alpha.869+49db531",
->>>>>>> 405c9d33
   "description": "Custom Polkadot client and utilities used by XChainJS clients",
   "keywords": [
     "THORChain",
@@ -39,15 +35,9 @@
   "devDependencies": {
     "@polkadot/api": "^3.1.1",
     "@polkadot/util": "^5.1.1",
-<<<<<<< HEAD
-    "@thorwallet/xchain-client": "0.0.1-alpha.867+0d871f1",
-    "@thorwallet/xchain-crypto": "0.0.1-alpha.867+0d871f1",
-    "@thorwallet/xchain-util": "0.0.1-alpha.867+0d871f1",
-=======
     "@thorwallet/xchain-client": "0.0.1-alpha.869+49db531",
     "@thorwallet/xchain-crypto": "0.0.1-alpha.869+49db531",
     "@thorwallet/xchain-util": "0.0.1-alpha.869+49db531",
->>>>>>> 405c9d33
     "@types/big.js": "^4.0.5",
     "axios": "^0.21.0",
     "jest-websocket-mock": "^2.2.0",
