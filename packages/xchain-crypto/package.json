{
  "name": "@thorwallet/xchain-crypto",
<<<<<<< HEAD
  "version": "0.0.1-alpha.867+0d871f1",
=======
  "version": "0.0.1-alpha.869+49db531",
>>>>>>> 405c9d33
  "description": "XChain Crypto is a crypto module needed by all XChain clients.",
  "main": "lib/index.js",
  "module": "lib/index.es.js",
  "jsnext:main": "lib/index.es.js",
  "types": "lib/index.d.ts",
  "files": [
    "lib",
    "!lib/__tests__"
  ],
  "scripts": {
    "clean": "rimraf lib/**",
    "build": "yarn clean && rollup -c",
    "lint": "eslint \"{src,__tests__}/**/*.ts\" --fix --max-warnings 0",
    "test": "jest --coverage",
    "prepublishOnly": "yarn build"
  },
  "repository": {
    "type": "git",
    "url": "git@github.com:xchainjs/xchainjs-lib.git"
  },
  "jest": {
    "preset": "ts-jest",
    "testEnvironment": "node",
    "testPathIgnorePatterns": [
      "<rootDir>/lib",
      "<rootDir>/node_modules/"
    ]
  },
  "husky": {
    "hooks": {
      "pre-commit": "lint-staged"
    }
  },
  "lint-staged": {
    "*.{js,ts}": [
      "eslint --fix",
      "git add"
    ]
  },
  "keywords": [],
  "author": "Thorchain",
  "license": "MIT",
  "devDependencies": {
    "@types/bech32": "^1.1.2",
    "@types/bip39": "^3.0.0",
    "@types/crypto-js": "^4.0.1",
    "@types/hdkey": "^0.7.1",
    "@types/node": "^14.0.13",
    "@types/uuid": "^8.3.0"
  },
  "dependencies": {
    "@types/tiny-secp256k1": "^1.0.0",
    "bech32": "^1.1.4",
    "bs58check": "^2.1.2",
    "create-hash": "^1.2.0",
    "crypto-js": "^4.0.0",
    "foundry-primitives": "^0.2.1",
    "hdkey": "^2.0.1",
    "react-native-securerandom": "^1.0.0",
    "react-native-simple-crypto": "0.2.15",
    "tiny-secp256k1": "^1.1.3",
    "typeforce": "^1.18.0",
    "unorm": "^1.6.0",
    "uuid": "^8.1.0"
  },
  "publishConfig": {
    "access": "public"
  },
  "gitHead": "0d871f1d15f4694e6416e10b123af7b37cc623cf"
}<|MERGE_RESOLUTION|>--- conflicted
+++ resolved
@@ -1,10 +1,6 @@
 {
   "name": "@thorwallet/xchain-crypto",
-<<<<<<< HEAD
-  "version": "0.0.1-alpha.867+0d871f1",
-=======
   "version": "0.0.1-alpha.869+49db531",
->>>>>>> 405c9d33
   "description": "XChain Crypto is a crypto module needed by all XChain clients.",
   "main": "lib/index.js",
   "module": "lib/index.es.js",
