import * as bip39 from 'bip39'
import crypto from 'crypto'
import { blake256 } from 'foundry-primitives'
import { v4 as uuidv4 } from 'uuid'
import { generateMnemonic, mnemonicToSeed, validateMnemonic } from './bip39'

import { pbkdf2Async } from './utils'

// Constants
const cipher = 'aes-128-ctr'
const kdf = 'pbkdf2'
const prf = 'hmac-sha256'
const dklen = 32
const c = 262144
const hashFunction = 'sha256'
const meta = 'xchain-keystore'

/**
 * The Keystore interface
 */
export type Keystore = {
  crypto: {
    cipher: string
    ciphertext: string
    cipherparams: {
      iv: string
    }
    kdf: string
    kdfparams: {
      prf: string
      dklen: number
      salt: string
      c: number
    }
    mac: string
  }
  id: string
  version: number
  meta: string
}

/**
 * Determines if the current environment is node
 *
 * @returns {boolean} True if current environment is node
 */
const _isNode = (): boolean => {
  return typeof window === 'undefined'
}

/**
 * Generate a new phrase.
 *
 * @param {number} size The new phrase size.
 * @returns {Promise<string>} The generated phrase based on the size.
 */
<<<<<<< HEAD
export const generatePhrase = async (size = 12): Promise<string> => {
=======
export const generatePhrase = (size = 12): string => {
>>>>>>> 8262b986
  if (_isNode()) {
    const bytes = crypto.randomBytes((size == 12 ? 128 : 256) / 8)
    const phrase = bip39.entropyToMnemonic(bytes)
    return phrase
  } else {
    const entropy = size == 12 ? 128 : 256
<<<<<<< HEAD
    const phrase = await generateMnemonic(entropy)
=======
    const phrase = bip39.generateMnemonic(entropy)
>>>>>>> 8262b986
    return phrase
  }
}

/**
 * Validate the given phrase.
 *
 * @param {string} phrase
 * @returns {boolean} `true` or `false`
 */
export const validatePhrase = (phrase: string): Promise<boolean> => {
  return validateMnemonic(phrase)
}

const seedCache: { [key: string]: Buffer } = {}

/**
 * Get the seed from the given phrase.
 *
 * @param {string} phrase
 * @returns {Buffer} The seed from the given phrase.
 *
 * @throws {"Invalid BIP39 phrase"} Thrown if phrase is an invalid one.
 */
export const getSeed = async (phrase: string): Promise<Buffer> => {
  if (!validatePhrase(phrase)) {
    throw new Error('Invalid BIP39 phrase')
  }

  if (seedCache[phrase]) {
    return seedCache[phrase]
  }

  const result = await mnemonicToSeed(phrase)

  seedCache[phrase] = result

  return result
}

/**
 * Get the Keystore interface from the given phrase and password.
 *
 * @param {string} phrase
 * @param {string} password
 * @returns {Keystore} The keystore interface generated from the given phrase and password.
 *
 * @throws {"Invalid BIP39 phrase"} Thrown if phrase is an invalid one.
 */
export const encryptToKeyStore = async (phrase: string, password: string): Promise<Keystore> => {
  if (!validatePhrase(phrase)) {
    throw new Error('Invalid BIP39 phrase')
  }

  const ID = _isNode() ? require('uuid').v4() : uuidv4()
  const salt = crypto.randomBytes(32)
  const iv = crypto.randomBytes(16)
  const kdfParams = {
    prf: prf,
    dklen: dklen,
    salt: salt.toString('hex'),
    c: c,
  }
  const cipherParams = {
    iv: iv.toString('hex'),
  }

  const derivedKey = await pbkdf2Async(Buffer.from(password), salt, kdfParams.c, kdfParams.dklen, hashFunction)
  const cipherIV = crypto.createCipheriv(cipher, derivedKey.slice(0, 16), iv)
  const cipherText = Buffer.concat([cipherIV.update(Buffer.from(phrase, 'utf8')), cipherIV.final()])
  const mac = blake256(Buffer.concat([derivedKey.slice(16, 32), Buffer.from(cipherText)]))

  const cryptoStruct = {
    cipher: cipher,
    ciphertext: cipherText.toString('hex'),
    cipherparams: cipherParams,
    kdf: kdf,
    kdfparams: kdfParams,
    mac: mac,
  }

  const keystore = {
    crypto: cryptoStruct,
    id: ID,
    version: 1,
    meta: meta,
  }

  return keystore
}

/**
 * Get the phrase from the keystore
 *
 * @param {Keystore} keystore
 * @param {string} password
 * @returns {Keystore} The phrase from the keystore.
 *
 * @throws {"Invalid password"} Thrown if password is an incorrect one.
 */
export const decryptFromKeystore = async (keystore: Keystore, password: string): Promise<string> => {
  const kdfparams = keystore.crypto.kdfparams
  const derivedKey = await pbkdf2Async(
    Buffer.from(password),
    Buffer.from(kdfparams.salt, 'hex'),
    kdfparams.c,
    kdfparams.dklen,
    hashFunction,
  )

  const ciphertext = Buffer.from(keystore.crypto.ciphertext, 'hex')
  const mac = blake256(Buffer.concat([derivedKey.slice(16, 32), ciphertext]))

  if (mac !== keystore.crypto.mac) throw new Error('Invalid password')
  const decipher = crypto.createDecipheriv(
    keystore.crypto.cipher,
    derivedKey.slice(0, 16),
    Buffer.from(keystore.crypto.cipherparams.iv, 'hex'),
  )

  const phrase = Buffer.concat([decipher.update(ciphertext), decipher.final()])
  return phrase.toString('utf8')
}<|MERGE_RESOLUTION|>--- conflicted
+++ resolved
@@ -54,22 +54,14 @@
  * @param {number} size The new phrase size.
  * @returns {Promise<string>} The generated phrase based on the size.
  */
-<<<<<<< HEAD
 export const generatePhrase = async (size = 12): Promise<string> => {
-=======
-export const generatePhrase = (size = 12): string => {
->>>>>>> 8262b986
   if (_isNode()) {
     const bytes = crypto.randomBytes((size == 12 ? 128 : 256) / 8)
     const phrase = bip39.entropyToMnemonic(bytes)
     return phrase
   } else {
     const entropy = size == 12 ? 128 : 256
-<<<<<<< HEAD
     const phrase = await generateMnemonic(entropy)
-=======
-    const phrase = bip39.generateMnemonic(entropy)
->>>>>>> 8262b986
     return phrase
   }
 }
