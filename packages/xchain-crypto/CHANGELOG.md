<<<<<<< HEAD
=======
# v.0.2.6 (2021-09-02)

- updated to the latest dependencies

>>>>>>> 8262b986
# v.0.2.5 (2021-06-19)

- added support to use the generatePhrase() in node

# v.0.2.3 (2021-01-30)

- Clear lib folder on build

### Update

- Update dependencies
- add `bip39.validatePhrase(phrase)` in `getSeed()`
- add `bip39.validatePhrase(phrase)` in `encryptToKeystore()`
- Update comments for documentation

### Breaking change

- remove `getAddress()`
- remove `getPublicKeyPair()`
- remove pub keys from key store meta-data

# v.0.2.2 (2020-11-23)

### Change

- Export content of `secp256k1`, `ed25519` and `utils` modules

# v.0.2.1 (2020-11-19)

### Change

- Removes check of word length in `getSeed`

# v.0.2.0 (2020-11-19)

### Breaking change

- Removes BIP phrase from mnemonicToSeedSync

### Change

- bumps version from previous merge<|MERGE_RESOLUTION|>--- conflicted
+++ resolved
@@ -1,10 +1,7 @@
-<<<<<<< HEAD
-=======
 # v.0.2.6 (2021-09-02)
 
 - updated to the latest dependencies
 
->>>>>>> 8262b986
 # v.0.2.5 (2021-06-19)
 
 - added support to use the generatePhrase() in node
