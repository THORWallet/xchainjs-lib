{
  "name": "@thorwallet/xchain-bitcoin",
  "version": "0.1.0-lazy.0",
  "description": "Custom Bitcoin client and utilities used by XChainJS clients",
  "keywords": [
    "XChain",
    "Bitcoin"
  ],
  "author": "XChainJS",
  "homepage": "https://github.com/xchainjs/xchainjs-lib",
  "license": "MIT",
  "main": "lib/index.js",
  "types": "lib/index.d.ts",
  "directories": {
    "lib": "lib",
    "test": "__tests__"
  },
  "files": [
    "lib"
  ],
  "repository": {
    "type": "git",
    "url": "git@github.com:xchainjs/xchainjs-lib.git"
  },
  "scripts": {
    "clean": "rimraf lib/**",
    "build": "tsc",
    "test": "jest",
    "lint": "eslint \"{src,__tests__}/**/*.ts\" --fix --max-warnings 0",
    "prepublishOnly": "yarn build",
    "postversion": "git push --follow-tags"
  },
  "devDependencies": {
    "@thorwallet/xchain-client": "0.1.0-lazy.0",
    "@thorwallet/xchain-crypto": "0.1.0-lazy.0",
    "@thorwallet/xchain-util": "0.1.0-lazy.0",
    "@types/bitcoinjs-lib": "^5.0.0",
<<<<<<< HEAD
    "@types/wif": "^2.0.1",
    "axios": "^0.21.0",
    "axios-mock-adapter": "^1.19.0"
  },
  "dependencies": {
=======
    "@types/wif": "^2.0.2",
    "axios": "^0.21.1",
    "axios-mock-adapter": "^1.20.0",
>>>>>>> 5412cb48
    "bitcoinjs-lib": "^5.2.0",
    "coinselect": "^3.1.12",
    "wif": "^2.0.6"
  },
  "peerDependencies": {
    "@thorwallet/xchain-client": "0.0.1-alpha.869+49db531",
    "@thorwallet/xchain-crypto": "0.0.1-alpha.869+49db531",
    "@thorwallet/xchain-util": "0.0.1-alpha.869+49db531",
    "axios": "^0.21.1",
    "bitcoinjs-lib": "^5.2.0",
    "coinselect": "^3.1.12",
    "wif": "^2.0.6"
  },
  "publishConfig": {
    "access": "public"
  },
  "gitHead": "02a3ef3995ed7eb9f0c429898d98288d1b3dac07"
}<|MERGE_RESOLUTION|>--- conflicted
+++ resolved
@@ -35,17 +35,11 @@
     "@thorwallet/xchain-crypto": "0.1.0-lazy.0",
     "@thorwallet/xchain-util": "0.1.0-lazy.0",
     "@types/bitcoinjs-lib": "^5.0.0",
-<<<<<<< HEAD
-    "@types/wif": "^2.0.1",
-    "axios": "^0.21.0",
-    "axios-mock-adapter": "^1.19.0"
+    "@types/wif": "^2.0.2",
+    "axios": "^0.21.1",
+    "axios-mock-adapter": "^1.20.0"
   },
   "dependencies": {
-=======
-    "@types/wif": "^2.0.2",
-    "axios": "^0.21.1",
-    "axios-mock-adapter": "^1.20.0",
->>>>>>> 5412cb48
     "bitcoinjs-lib": "^5.2.0",
     "coinselect": "^3.1.12",
     "wif": "^2.0.6"
