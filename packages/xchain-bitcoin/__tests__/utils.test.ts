import * as Utils from '../src/utils'
import * as Bitcoin from 'bitcoinjs-lib'
import { UTXOs } from '../src/types/common'
import mockSochainApi from '../__mocks__/sochain'
mockSochainApi.init()

let utxos: UTXOs

describe('Bitcoin Utils Test', () => {
  const witness = {
    script: Buffer.from('0014123f6562aa047dae2d38537327596cd8e9e21932'),
    value: 10000,
  }

  utxos = []
  const utxo = {
    hash: '7fc1d2c1e4017a6aea030be1d4f5365d11abfd295f56c13615e49641c55c54b8',
    index: 0,
<<<<<<< HEAD
    value: 10000,
=======
    value: witness.value,
>>>>>>> c8dd7877
    witnessUtxo: witness,
    txHex:
      '01000000000101233b5e27c30135274523c69c68558dddd265e63d9f2db1953e59c6ba6dc4912e0100000000ffffffff01dc410f0000000000160014ea0b3a147753eaf29d8aa820b335876daa0d61cb02483045022100c324931915f3215cbc4175e196a78b11333dcb08bc929c417bc98645acd638fc022028bb7bbb5da72f630aeba29a76a763407c3a98a7e8809c78ffab02f2d2a4eb0e012102dbc2fa9261379482e9ed484dc2c8b8a3ca7543391de90159a51e1791c4d2271b00000000',
  }
  utxos.push(utxo)
  const memo = 'SWAP:THOR.RUNE'
  const data = Buffer.from(memo, 'utf8') // converts MEMO to buffer
  const OP_RETURN = Bitcoin.script.compile([Bitcoin.opcodes.OP_RETURN, data]) // Compile OP_RETURN script

  it('get the right vault fee', () => {
    const fee = Utils.getFee(utxos, 10, OP_RETURN)
    expect(fee).toEqual(1890)
  })

  it('get the right normal fee', () => {
    const fee = Utils.getFee(utxos, 10, null)
    expect(fee).toEqual(1640)
  })

  it('should return a minimum fee of 1000', () => {
    const fee = Utils.getFee(utxos, 1)
    expect(fee).toEqual(1000)
  })

  it('should return default fees of a normal tx', async () => {
    const estimates = Utils.getDefaultFees()
    expect(estimates.fast).toBeDefined()
    expect(estimates.fastest).toBeDefined()
    expect(estimates.average).toBeDefined()
  })
  it('should fetch as many uxtos as are associated with an address', async () => {
    const address = '34xp4vRoCGJym3xR7yCVPFHoCNxv4Twseo'
    const utxos: UTXOs = await Utils.scanUTXOs({
      sochainUrl: 'https://sochain.com/api/v2',
      network: 'mainnet',
      address,
    })
    expect(utxos.length).toEqual(177)
    expect(utxos?.[0].hash).toEqual('a79b970c17d97557357ec0661a2b9de44724440e1c635e1b603381c53ece725d')
    expect(utxos?.[176].hash).toEqual('fca7fe2df9318fb17ab8e527429c900bcea16613e57ab65f323d0593f0c3919c')
  })
})<|MERGE_RESOLUTION|>--- conflicted
+++ resolved
@@ -16,11 +16,7 @@
   const utxo = {
     hash: '7fc1d2c1e4017a6aea030be1d4f5365d11abfd295f56c13615e49641c55c54b8',
     index: 0,
-<<<<<<< HEAD
-    value: 10000,
-=======
     value: witness.value,
->>>>>>> c8dd7877
     witnessUtxo: witness,
     txHex:
       '01000000000101233b5e27c30135274523c69c68558dddd265e63d9f2db1953e59c6ba6dc4912e0100000000ffffffff01dc410f0000000000160014ea0b3a147753eaf29d8aa820b335876daa0d61cb02483045022100c324931915f3215cbc4175e196a78b11333dcb08bc929c417bc98645acd638fc022028bb7bbb5da72f630aeba29a76a763407c3a98a7e8809c78ffab02f2d2a4eb0e012102dbc2fa9261379482e9ed484dc2c8b8a3ca7543391de90159a51e1791c4d2271b00000000',
@@ -57,6 +53,7 @@
       sochainUrl: 'https://sochain.com/api/v2',
       network: 'mainnet',
       address,
+      confirmedOnly: false, // get all confirmed & unconfirmed UTXOs
     })
     expect(utxos.length).toEqual(177)
     expect(utxos?.[0].hash).toEqual('a79b970c17d97557357ec0661a2b9de44724440e1c635e1b603381c53ece725d')
