--- conflicted
+++ resolved
@@ -319,7 +319,6 @@
     }
   }
 
-<<<<<<< HEAD
   async getTransactionData(txId: string): Promise<Tx> {
     const rawTx = await sochain.getTx({
       sochainUrl: this.sochainUrl,
@@ -344,65 +343,6 @@
       ethGasUsed: null,
       ethTokenName: null,
       ethTokenSymbol: null,
-=======
-  /**
-   * Get the transaction details of a given transaction id.
-   *
-   * @param {string} txId The transaction id.
-   * @returns {Tx} The transaction details of the given transaction id.
-   */
-  getTransactionData = async (txId: string): Promise<Tx> => {
-    try {
-      const rawTx = await sochain.getTx({
-        sochainUrl: this.sochainUrl,
-        network: this.net,
-        hash: txId,
-      })
-      return {
-        asset: AssetBTC,
-        from: rawTx.inputs.map((i) => ({
-          from: i.address,
-          amount: assetToBase(assetAmount(i.value, Utils.BTC_DECIMAL)),
-        })),
-        to: rawTx.outputs.map((i) => ({ to: i.address, amount: assetToBase(assetAmount(i.value, Utils.BTC_DECIMAL)) })),
-        date: new Date(rawTx.time * 1000),
-        type: 'transfer',
-        hash: rawTx.txid,
-        binanceFee: null,
-        memo: null,
-        confirmations: rawTx.confirmations,
-        ethCumulativeGasUsed: null,
-        ethGas: null,
-        ethGasPrice: null,
-        ethGasUsed: null,
-        ethTokenName: null,
-        ethTokenSymbol: null,
-      }
-    } catch (error) {
-      return Promise.reject(error)
-    }
-  }
-
-  /**
-   * Get the rates and fees.
-   *
-   * @param {string} memo The memo to be used for fee calculation (optional)
-   * @returns {FeesWithRates} The fees and rates
-   */
-  getFeesWithRates = async (memo?: string): Promise<FeesWithRates> => {
-    const txFee = await sochain.getSuggestedTxFee()
-    const rates: FeeRates = {
-      fastest: txFee * 5,
-      fast: txFee * 1,
-      average: txFee * 0.5,
-    }
-
-    const fees: Fees = {
-      type: 'byte',
-      fast: Utils.calcFee(rates.fast, memo),
-      average: Utils.calcFee(rates.average, memo),
-      fastest: Utils.calcFee(rates.fastest, memo),
->>>>>>> b757ab8a
     }
   }
 
