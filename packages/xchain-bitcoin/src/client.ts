--- conflicted
+++ resolved
@@ -13,17 +13,14 @@
   TxsPage,
   UTXOClient,
   XChainClientParams,
-<<<<<<< HEAD
 } from '@thorwallet/xchain-client'
 import { validatePhrase, getSeed, bip32 } from '@thorwallet/xchain-crypto'
 import { AssetBTC, assetAmount, assetToBase } from '@thorwallet/xchain-util'
 import { FeesWithRates, FeeRate, FeeRates } from './types/client-types'
-=======
-} from '@xchainjs/xchain-client'
-import { getSeed } from '@xchainjs/xchain-crypto'
-import { AssetBTC, Chain, assetAmount, assetToBase } from '@xchainjs/xchain-util'
+} from '@thorwallet/xchain-client'
+import { getSeed } from '@thorwallet/xchain-crypto'
+import { AssetBTC, Chain, assetAmount, assetToBase } from '@thorwallet/xchain-util'
 import * as Bitcoin from 'bitcoinjs-lib'
->>>>>>> 8262b986
 
 import { BTC_DECIMAL } from './const'
 import * as sochain from './sochain-api'
@@ -40,11 +37,8 @@
 class Client extends UTXOClient {
   private sochainUrl = ''
   private blockstreamUrl = ''
-<<<<<<< HEAD
   private rootDerivationPaths: RootDerivationPaths
   private addrCache: Record<string, Record<number, string>>
-=======
->>>>>>> 8262b986
 
   /**
    * Constructor
@@ -60,16 +54,12 @@
       [Network.Mainnet]: `84'/0'/0'/0/`, //note this isn't bip44 compliant, but it keeps the wallets generated compatible to pre HD wallets
       [Network.Testnet]: `84'/1'/0'/0/`,
     },
-<<<<<<< HEAD
+    phrase = '',
   }: BitcoinClientParams) {
+    super(Chain.Bitcoin, { network, rootDerivationPaths, phrase })
     this.net = network
     this.addrCache = {}
     this.rootDerivationPaths = rootDerivationPaths
-=======
-    phrase = '',
-  }: BitcoinClientParams) {
-    super(Chain.Bitcoin, { network, rootDerivationPaths, phrase })
->>>>>>> 8262b986
     this.setSochainUrl(sochainUrl)
     this.setBlockstreamUrl(blockstreamUrl)
   }
@@ -95,7 +85,6 @@
   }
 
   /**
-<<<<<<< HEAD
    * Set/update a new phrase.
    *
    * @param {string} phrase A new phrase.
@@ -159,8 +148,6 @@
   }
 
   /**
-=======
->>>>>>> 8262b986
    * Get the explorer url.
    *
    * @returns {string} The explorer url based on the network.
@@ -204,25 +191,16 @@
    * @throws {"Phrase must be provided"} Thrown if phrase has not been set before.
    * @throws {"Address not defined"} Thrown if failed creating account from phrase.
    */
-<<<<<<< HEAD
   getAddress = async (index = 0): Promise<Address> => {
-=======
-  getAddress(index = 0): Address {
->>>>>>> 8262b986
     if (index < 0) {
       throw new Error('index must be greater than zero')
     }
     if (this.phrase) {
-<<<<<<< HEAD
       if (this.addrCache[this.phrase][index]) {
         return this.addrCache[this.phrase][index]
       }
       const btcNetwork = Utils.btcNetwork(this.net)
       const btcKeys = await this.getBtcKeys(this.phrase, index)
-=======
-      const btcNetwork = Utils.btcNetwork(this.network)
-      const btcKeys = this.getBtcKeys(this.phrase, index)
->>>>>>> 8262b986
 
       const { address } = Bitcoin.payments.p2wpkh({
         pubkey: btcKeys.publicKey,
@@ -248,13 +226,8 @@
    *
    * @throws {"Could not get private key from phrase"} Throws an error if failed creating BTC keys from the given phrase
    * */
-<<<<<<< HEAD
   private getBtcKeys = async (phrase: string, index = 0): Promise<Bitcoin.ECPairInterface> => {
     const btcNetwork = Utils.btcNetwork(this.net)
-=======
-  private getBtcKeys(phrase: string, index = 0): Bitcoin.ECPairInterface {
-    const btcNetwork = Utils.btcNetwork(this.network)
->>>>>>> 8262b986
 
     const seed = await getSeed(phrase)
     const master = await (await bip32.fromSeed(seed, btcNetwork)).derivePath(this.getFullDerivationPath(index))
@@ -302,7 +275,6 @@
     const offset = params?.offset ?? 0
     const limit = params?.limit || 10
 
-<<<<<<< HEAD
     try {
       const response = await sochain.getAddress({
         address: params?.address + '',
@@ -352,62 +324,11 @@
       return Promise.reject(error)
     }
   }
-=======
-    const response = await sochain.getAddress({
-      address: params?.address + '',
-      sochainUrl: this.sochainUrl,
-      network: this.network,
-    })
-    const total = response.txs.length
-    const transactions: Tx[] = []
->>>>>>> 8262b986
-
-    const txs = response.txs.filter((_, index) => offset <= index && index < offset + limit)
-    for (const txItem of txs) {
-      const rawTx = await sochain.getTx({
-        sochainUrl: this.sochainUrl,
-        network: this.network,
-        hash: txItem.txid,
-      })
-      const tx: Tx = {
-        asset: AssetBTC,
-        from: rawTx.inputs.map((i) => ({
-          from: i.address,
-          amount: assetToBase(assetAmount(i.value, BTC_DECIMAL)),
-        })),
-        to: rawTx.outputs
-          .filter((i) => i.type !== 'nulldata')
-          .map((i) => ({ to: i.address, amount: assetToBase(assetAmount(i.value, BTC_DECIMAL)) })),
-        date: new Date(rawTx.time * 1000),
-        type: TxType.Transfer,
-        hash: rawTx.txid,
-        binanceFee: null,
-        confirmations: rawTx.confirmations,
-        ethCumulativeGasUsed: null,
-        ethGas: null,
-        ethGasPrice: null,
-        ethGasUsed: null,
-        ethTokenName: null,
-        ethTokenSymbol: null,
-      }
-      transactions.push(tx)
-    }
-
-    const result: TxsPage = {
-      total,
-      txs: transactions,
-    }
-    return result
-  }
-
-  /**
-   * Get the transaction details of a given transaction id.
-   *
-   * @param {string} txId The transaction id.
-   * @returns {Tx} The transaction details of the given transaction id.
-   */
-  async getTransactionData(txId: string): Promise<Tx> {
-    const rawTx = await sochain.getTx({
+
+
+
+async getTransactionData(txId: string): Promise<Tx> {
+  const rawTx = await sochain.getTx({
       sochainUrl: this.sochainUrl,
       network: this.network,
       hash: txId,
@@ -439,7 +360,6 @@
    * @param {TxParams&FeeRate} params The transfer options.
    * @returns {TxHash} The transaction hash.
    */
-<<<<<<< HEAD
   transfer = async (params: TxParams & { feeRate?: FeeRate }): Promise<TxHash> => {
     try {
       const fromAddressIndex = params?.walletIndex || 0
@@ -471,35 +391,6 @@
     } catch (e) {
       return Promise.reject(e)
     }
-=======
-  async transfer(params: TxParams & { feeRate?: FeeRate }): Promise<TxHash> {
-    const fromAddressIndex = params?.walletIndex || 0
-
-    // set the default fee rate to `fast`
-    const feeRate = params.feeRate || (await this.getFeeRates())[FeeOption.Fast]
-
-    /**
-     * do not spend pending UTXOs when adding a memo
-     * https://github.com/xchainjs/xchainjs-lib/issues/330
-     */
-    const spendPendingUTXO: boolean = params.memo ? false : true
-
-    const { psbt } = await Utils.buildTx({
-      ...params,
-      feeRate,
-      sender: this.getAddress(fromAddressIndex),
-      sochainUrl: this.sochainUrl,
-      network: this.network,
-      spendPendingUTXO,
-    })
-
-    const btcKeys = this.getBtcKeys(this.phrase, fromAddressIndex)
-    psbt.signAllInputs(btcKeys) // Sign all inputs
-    psbt.finalizeAllInputs() // Finalise inputs
-    const txHex = psbt.extractTransaction().toHex() // TX extracted and formatted to hex
-
-    return await Utils.broadcastTx({ network: this.network, txHex, blockstreamUrl: this.blockstreamUrl })
->>>>>>> 8262b986
   }
 }
 
