<<<<<<< HEAD
import * as Bitcoin from 'bitcoinjs-lib' // https://github.com/bitcoinjs/bitcoinjs-lib
import * as sochain from './sochain-api'
import * as blockStream from './blockstream-api'
import { Address, Balance, Fees, Network, TxHash, TxParams } from '@thorwallet/xchain-client'
import { assetAmount, AssetBTC, assetToBase, BaseAmount, baseAmount } from '@thorwallet/xchain-util'

// eslint-disable-next-line @typescript-eslint/ban-ts-comment
// @ts-ignore
=======
import {
  Address,
  Balance,
  FeeOption,
  FeeRate,
  Fees,
  FeesWithRates,
  Network,
  TxHash,
  TxParams,
  calcFees,
  standardFeeRates,
} from '@xchainjs/xchain-client'
import { AssetBTC, BaseAmount, assetAmount, assetToBase, baseAmount } from '@xchainjs/xchain-util'
import * as Bitcoin from 'bitcoinjs-lib'
>>>>>>> 8262b986
import accumulative from 'coinselect/accumulative'

import * as blockStream from './blockstream-api'
import { BTC_DECIMAL, MIN_TX_FEE } from './const'
import * as haskoinApi from './haskoin-api'
import * as sochain from './sochain-api'
import { BroadcastTxParams, UTXO } from './types/common'
import { AddressParams, BtcAddressUTXO, ScanUTXOParam } from './types/sochain-api-types'

const TX_EMPTY_SIZE = 4 + 1 + 1 + 4 //10
const TX_INPUT_BASE = 32 + 4 + 1 + 4 // 41
const TX_INPUT_PUBKEYHASH = 107
const TX_OUTPUT_BASE = 8 + 1 //9
const TX_OUTPUT_PUBKEYHASH = 25

const inputBytes = (input: UTXO): number => {
  return TX_INPUT_BASE + (input.witnessUtxo.script ? input.witnessUtxo.script.length : TX_INPUT_PUBKEYHASH)
}

/**
 * Compile memo.
 *
 * @param {string} memo The memo to be compiled.
 * @returns {Buffer} The compiled memo.
 */
export const compileMemo = (memo: string): Buffer => {
  const data = Buffer.from(memo, 'utf8') // converts MEMO to buffer
  return Bitcoin.script.compile([Bitcoin.opcodes.OP_RETURN, data]) // Compile OP_RETURN script
}

/**
 * Get the transaction fee.
 *
 * @param {UTXO[]} inputs The UTXOs.
 * @param {FeeRate} feeRate The fee rate.
 * @param {Buffer} data The compiled memo (Optional).
 * @returns {number} The fee amount.
 */
export const getFee = (inputs: UTXO[], feeRate: FeeRate, data: Buffer | null = null): number => {
  let sum =
    TX_EMPTY_SIZE +
    inputs.reduce((a, x) => a + inputBytes(x), 0) +
    inputs.length + // +1 byte for each input signature
    TX_OUTPUT_BASE +
    TX_OUTPUT_PUBKEYHASH +
    TX_OUTPUT_BASE +
    TX_OUTPUT_PUBKEYHASH

  if (data) {
    sum += TX_OUTPUT_BASE + data.length
  }
  const fee = sum * feeRate
  return fee > MIN_TX_FEE ? fee : MIN_TX_FEE
}

/**
 * Get the average value of an array.
 *
 * @param {number[]} array
 * @returns {number} The average value.
 */
export const arrayAverage = (array: number[]): number => {
  let sum = 0
  array.forEach((value) => (sum += value))
  return sum / array.length
}

/**
 * Get Bitcoin network to be used with bitcoinjs.
 *
 * @param {Network} network
 * @returns {Bitcoin.Network} The BTC network.
 */
export const btcNetwork = (network: Network): Bitcoin.Network => {
  switch (network) {
    case Network.Mainnet:
      return Bitcoin.networks.bitcoin
    case Network.Testnet:
      return Bitcoin.networks.testnet
  }
}

/**
 * Get the balances of an address.
 *
 * @param {string} sochainUrl sochain Node URL.
 * @param {Network} network
 * @param {Address} address
 * @returns {Balance[]} The balances of the given address.
 */
export const getBalance = async (params: AddressParams): Promise<Balance[]> => {
  switch (params.network) {
    case Network.Mainnet:
      return [
        {
          asset: AssetBTC,
          amount: await haskoinApi.getBalance(params.address),
        },
      ]
    case Network.Testnet:
      return [
        {
          asset: AssetBTC,
          amount: await sochain.getBalance(params),
        },
      ]
  }
}

/**
 * Validate the BTC address.
 *
 * @param {Address} address
 * @param {Network} network
 * @returns {boolean} `true` or `false`.
 */
export const validateAddress = (address: Address, network: Network): boolean => {
  try {
    Bitcoin.address.toOutputScript(address, btcNetwork(network))
    return true
  } catch (error) {
    return false
  }
}

/**
 * Scan UTXOs from sochain.
 *
 * @param {string} sochainUrl sochain Node URL.
 * @param {Network} network
 * @param {Address} address
 * @returns {UTXO[]} The UTXOs of the given address.
 */
export const scanUTXOs = async ({
  sochainUrl,
  network,
  address,
  confirmedOnly = true, // default: scan only confirmed UTXOs
}: ScanUTXOParam): Promise<UTXO[]> => {
  switch (network) {
    case Network.Testnet: {
      let utxos: BtcAddressUTXO[] = []

      const addressParam: AddressParams = {
        sochainUrl,
        network,
        address,
      }

      if (confirmedOnly) {
        utxos = await sochain.getConfirmedUnspentTxs(addressParam)
      } else {
        utxos = await sochain.getUnspentTxs(addressParam)
      }

      return utxos.map(
        (utxo) =>
          ({
            hash: utxo.txid,
            index: utxo.output_no,
            value: assetToBase(assetAmount(utxo.value, BTC_DECIMAL)).amount().toNumber(),
            witnessUtxo: {
              value: assetToBase(assetAmount(utxo.value, BTC_DECIMAL)).amount().toNumber(),
              script: Buffer.from(utxo.script_hex, 'hex'),
            },
          } as UTXO),
      )
    }
    case Network.Mainnet: {
      let utxos: haskoinApi.UtxoData[] = []

      if (confirmedOnly) {
        utxos = await haskoinApi.getConfirmedUnspentTxs(address)
      } else {
        utxos = await haskoinApi.getUnspentTxs(address)
      }

      return utxos.map(
        (utxo) =>
          ({
            hash: utxo.txid,
            index: utxo.index,
            value: baseAmount(utxo.value, BTC_DECIMAL).amount().toNumber(),
            witnessUtxo: {
              value: baseAmount(utxo.value, BTC_DECIMAL).amount().toNumber(),
              script: Buffer.from(utxo.pkscript, 'hex'),
            },
          } as UTXO),
      )
    }
  }
}
/**
 * Build transcation.
 *
 * @param {BuildParams} params The transaction build options.
 * @returns {Transaction}
 */
export const buildTx = async ({
  amount,
  recipient,
  memo,
  feeRate,
  sender,
  network,
  sochainUrl,
  spendPendingUTXO = false, // default: prevent spending uncomfirmed UTXOs
}: TxParams & {
  feeRate: FeeRate
  sender: Address
  network: Network
  sochainUrl: string
  spendPendingUTXO?: boolean
}): Promise<{ psbt: Bitcoin.Psbt; utxos: UTXO[] }> => {
  // search only confirmed UTXOs if pending UTXO is not allowed
  const confirmedOnly = !spendPendingUTXO
  const utxos = await scanUTXOs({ sochainUrl, network, address: sender, confirmedOnly })

  if (utxos.length === 0) throw new Error('No utxos to send')
  if (!validateAddress(recipient, network)) throw new Error('Invalid address')

  const feeRateWhole = Number(feeRate.toFixed(0))
  const compiledMemo = memo ? compileMemo(memo) : null

  const targetOutputs = []

  //1. add output amount and recipient to targets
  targetOutputs.push({
    address: recipient,
    value: amount.amount().toNumber(),
  })
  //2. add output memo to targets (optional)
  if (compiledMemo) {
    targetOutputs.push({ script: compiledMemo, value: 0 })
  }
  const { inputs, outputs } = accumulative(utxos, targetOutputs, feeRateWhole)

  // .inputs and .outputs will be undefined if no solution was found
  if (!inputs || !outputs) throw new Error('Insufficient Balance for transaction')

  const psbt = new Bitcoin.Psbt({ network: btcNetwork(network) }) // Network-specific

  // psbt add input from accumulative inputs
  inputs.forEach((utxo: UTXO) =>
    psbt.addInput({
      hash: utxo.hash,
      index: utxo.index,
      witnessUtxo: utxo.witnessUtxo,
    }),
  )

  // psbt add outputs from accumulative outputs
  outputs.forEach((output: Bitcoin.PsbtTxOutput) => {
    if (!output.address) {
      //an empty address means this is the  change ddress
      output.address = sender
    }
    if (!output.script) {
      psbt.addOutput(output)
    } else {
      //we need to add the compiled memo this way to
      //avoid dust error tx when accumulating memo output with 0 value
      if (compiledMemo) {
        psbt.addOutput({ script: compiledMemo, value: 0 })
      }
    }
  })

  return { psbt, utxos }
}

/**
 * Broadcast the transaction.
 *
 * @param {BroadcastTxParams} params The transaction broadcast options.
 * @returns {TxHash} The transaction hash.
 */
export const broadcastTx = async ({ network, txHex, blockstreamUrl }: BroadcastTxParams): Promise<TxHash> => {
  return await blockStream.broadcastTx({ network, txHex, blockstreamUrl })
}

/**
 * Calculate fees based on fee rate and memo.
 *
 * @param {FeeRate} feeRate
 * @param {string} memo
 * @returns {BaseAmount} The calculated fees based on fee rate and the memo.
 */
export const calcFee = (feeRate: FeeRate, memo?: string): BaseAmount => {
  const compiledMemo = memo ? compileMemo(memo) : null
  const fee = getFee([], feeRate, compiledMemo)
  return baseAmount(fee)
}

/**
 * Get the default fees with rates.
 *
 * @returns {FeesWithRates} The default fees and rates.
 */
export const getDefaultFeesWithRates = (): FeesWithRates => {
  const rates = {
    ...standardFeeRates(20),
    [FeeOption.Fastest]: 50,
  }

  return {
    fees: calcFees(rates, calcFee),
    rates,
  }
}

/**
 * Get the default fees.
 *
 * @returns {Fees} The default fees.
 */
export const getDefaultFees = (): Fees => {
  const { fees } = getDefaultFeesWithRates()
  return fees
}

/**
 * Get address prefix based on the network.
 *
 * @param {Network} network
 * @returns {string} The address prefix based on the network.
 *
 **/
export const getPrefix = (network: Network) => {
  switch (network) {
    case Network.Mainnet:
      return 'bc1'
    case Network.Testnet:
      return 'tb1'
  }
}<|MERGE_RESOLUTION|>--- conflicted
+++ resolved
@@ -1,4 +1,3 @@
-<<<<<<< HEAD
 import * as Bitcoin from 'bitcoinjs-lib' // https://github.com/bitcoinjs/bitcoinjs-lib
 import * as sochain from './sochain-api'
 import * as blockStream from './blockstream-api'
@@ -7,7 +6,6 @@
 
 // eslint-disable-next-line @typescript-eslint/ban-ts-comment
 // @ts-ignore
-=======
 import {
   Address,
   Balance,
@@ -20,10 +18,9 @@
   TxParams,
   calcFees,
   standardFeeRates,
-} from '@xchainjs/xchain-client'
-import { AssetBTC, BaseAmount, assetAmount, assetToBase, baseAmount } from '@xchainjs/xchain-util'
+} from '@thorwallet/xchain-client'
+import { AssetBTC, BaseAmount, assetAmount, assetToBase, baseAmount } from '@thorwallet/xchain-util'
 import * as Bitcoin from 'bitcoinjs-lib'
->>>>>>> 8262b986
 import accumulative from 'coinselect/accumulative'
 
 import * as blockStream from './blockstream-api'
