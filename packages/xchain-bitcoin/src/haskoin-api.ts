<<<<<<< HEAD
import { Address } from '@thorwallet/xchain-client/lib'
import { BaseAmount, baseAmount } from '@thorwallet/xchain-util/lib'
=======
import { Address, Network } from '@xchainjs/xchain-client'
import { BaseAmount, baseAmount } from '@xchainjs/xchain-util'
>>>>>>> 8262b986
import axios from 'axios'

import { BTC_DECIMAL } from './const'
import { getIsTxConfirmed } from './sochain-api'

const HASKOIN_API_URL = 'https://api.haskoin.com/btc'
const SOCHAIN_API_URL = 'https://sochain.com/api/v2'

export type UtxoData = {
  txid: string
  index: number
  value: number
  pkscript: string
}

export type BalanceData = {
  address: Address
  confirmed: number
  unconfirmed: number
  utxo: number
  txs: number
  received: number
}

export const getBalance = async (address: string): Promise<BaseAmount> => {
  const {
    data: { confirmed, unconfirmed },
  } = await axios.get<BalanceData>(`${HASKOIN_API_URL}/address/${address}/balance`)

  const confirmedAmount = baseAmount(confirmed, BTC_DECIMAL)
  const unconfirmedAmount = baseAmount(unconfirmed, BTC_DECIMAL)

  return confirmedAmount.plus(unconfirmedAmount)
}

export const getUnspentTxs = async (address: string): Promise<UtxoData[]> => {
  const { data: response } = await axios.get<UtxoData[]>(`${HASKOIN_API_URL}/address/${address}/unspent`)

  return response
}

export const getConfirmedUnspentTxs = async (address: string): Promise<UtxoData[]> => {
  const allUtxos = await getUnspentTxs(address)

  const confirmedUTXOs: UtxoData[] = []

  await Promise.all(
    allUtxos.map(async (tx: UtxoData) => {
      const { is_confirmed: isTxConfirmed } = await getIsTxConfirmed({
        sochainUrl: SOCHAIN_API_URL,
        network: Network.Mainnet,
        hash: tx.txid,
      })

      if (isTxConfirmed) {
        confirmedUTXOs.push(tx)
      }
    }),
  )

  return confirmedUTXOs
}<|MERGE_RESOLUTION|>--- conflicted
+++ resolved
@@ -1,10 +1,5 @@
-<<<<<<< HEAD
-import { Address } from '@thorwallet/xchain-client/lib'
+import { Address, Network } from '@thorwallet/xchain-client/lib'
 import { BaseAmount, baseAmount } from '@thorwallet/xchain-util/lib'
-=======
-import { Address, Network } from '@xchainjs/xchain-client'
-import { BaseAmount, baseAmount } from '@xchainjs/xchain-util'
->>>>>>> 8262b986
 import axios from 'axios'
 
 import { BTC_DECIMAL } from './const'
@@ -55,7 +50,7 @@
     allUtxos.map(async (tx: UtxoData) => {
       const { is_confirmed: isTxConfirmed } = await getIsTxConfirmed({
         sochainUrl: SOCHAIN_API_URL,
-        network: Network.Mainnet,
+        network: 'mainnet',
         hash: tx.txid,
       })
 
