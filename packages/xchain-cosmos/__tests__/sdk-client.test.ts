<<<<<<< HEAD
import nock from 'nock'
import { TxHistoryResponse, TxResponse } from '@thorwallet/xchain-cosmos'
import { BroadcastTxCommitResult, Coin, BaseAccount } from '@thorwallet/cosmos-client/api'
import { MsgSend, MsgMultiSend } from '@thorwallet/cosmos-client/x/bank'
import { codec } from '@thorwallet/cosmos-client'
=======
import { TxHistoryResponse, TxResponse } from '@xchainjs/xchain-cosmos'
import { codec } from 'cosmos-client'
import { BaseAccount, BroadcastTxCommitResult, Coin } from 'cosmos-client/api'
import { MsgMultiSend, MsgSend } from 'cosmos-client/x/bank'
import nock from 'nock'
>>>>>>> 8262b986

import { CosmosSDKClient } from '../src/cosmos/sdk-client'

const mockAccountsAddress = (
  url: string,
  address: string,
  result: {
    height: number
    result: BaseAccount
  },
) => {
  nock(url).get(`/auth/accounts/${address}`).reply(200, result)
}

const mockAccountsBalance = (
  url: string,
  address: string,
  result: {
    height: number
    result: Coin[]
  },
) => {
  nock(url).get(`/bank/balances/${address}`).reply(200, result)
}

const assertTxsPost = (
  url: string,
  from_address: string,
  to_address: string,
  msg_type: string,
  send_amount: Coin[],
  memo: undefined | string,
  result: BroadcastTxCommitResult,
): void => {
  nock(url, { allowUnmocked: true })
    .post(`/txs`, (body) => {
      expect(body.tx.msg.length).toEqual(1)
      expect(body.tx.msg[0].type).toEqual(msg_type)
      expect(body.tx.msg[0].value.from_address).toEqual(from_address)
      expect(body.tx.msg[0].value.to_address).toEqual(to_address)
      expect(body.tx.msg[0].value.amount).toEqual(send_amount)
      expect(body.tx.memo).toEqual(memo)
      return true
    })
    .reply(200, result)
}

const assertTxHstory = (url: string, address: string, result: TxHistoryResponse): void => {
  nock(url).get(`/txs?message.sender=${address}`).reply(200, result)
}

const assertTxHashGet = (url: string, hash: string, result: TxResponse): void => {
  nock(url).get(`/txs/${hash}`).reply(200, result)
}

describe('SDK Client Test', () => {
  const cosmosMainnetClient: CosmosSDKClient = new CosmosSDKClient({
    server: 'https://api.cosmos.network',
    chainId: 'cosmoshub-3',
    prefix: 'cosmos',
  })
  const cosmosTestnetClient: CosmosSDKClient = new CosmosSDKClient({
    server: 'http://lcd.gaia.bigdipper.live:1317',
    chainId: 'gaia-3a',
    prefix: 'cosmos',
  })

  const thorMainnetClient: CosmosSDKClient = new CosmosSDKClient({
    server: 'http://104.248.96.152:1317',
    chainId: 'thorchain',
    prefix: 'thor',
  })

  const thorTestnetClient: CosmosSDKClient = new CosmosSDKClient({
    server: 'http://13.238.212.224:1317',
    chainId: 'thorchain',
    prefix: 'tthor',
  })

  const cosmos_phrase = 'foster blouse cattle fiction deputy social brown toast various sock awkward print'
  const cosmos_mainnet_address0 = 'cosmos16mzuy68a9xzqpsp88dt4f2tl0d49drhepn68fg'
  const cosmos_mainnet_address1 = 'cosmos1924f27fujxqnkt74u4d3ke3sfygugv9qp29hmk'

  const cosmos_testnet_address0 = 'cosmos13hrqe0g38nqnjgnstkfrlm2zd790g5yegntshv'
  const cosmos_testnet_address1 = 'cosmos1re8rf3sv2tkx88xx6825tjqtfntrrfj0h4u94u'

  const thor_phrase = 'rural bright ball negative already grass good grant nation screen model pizza'
  const thor_mainnet_address0 = 'thor19kacmmyuf2ysyvq3t9nrl9495l5cvktjs0yfws'
  const thor_mainnet_address1 = 'thor1hrf34g3lxwvpk7gjte0xvahf3txnq8ecgaf4nc'

  const thor_testnet_address0 = 'tthor19kacmmyuf2ysyvq3t9nrl9495l5cvktj5c4eh4'
  const thor_testnet_address1 = 'tthor1hrf34g3lxwvpk7gjte0xvahf3txnq8ecv2c92a'

  const derivationPaths = {
    thor: {
      mainnet: `m/44'/931'/0'/0/`,
      testnet: `m/44'/931'/0'/0/`,
    },
    cosmos: {
      mainnet: `44'/118'/0'/0/`,
      testnet: `44'/118'/1'/0/`,
    },
  }

  it('getPrivKeyFromMnemonic -> getAddressFromPrivKey', async () => {
    //Cosmos Mainnet
    let privKeyMainnet0 = cosmosMainnetClient.getPrivKeyFromMnemonic(
      cosmos_phrase,
      derivationPaths.cosmos.mainnet + '0',
    )
    expect(cosmosMainnetClient.getAddressFromPrivKey(privKeyMainnet0)).toEqual(cosmos_mainnet_address0)

    let privKeyMainnet1 = cosmosMainnetClient.getPrivKeyFromMnemonic(
      cosmos_phrase,
      derivationPaths.cosmos.mainnet + '1',
    )
    expect(cosmosMainnetClient.getAddressFromPrivKey(privKeyMainnet1)).toEqual(cosmos_mainnet_address1)

    //Cosmos testnet
    let privKeyTestnet0 = cosmosTestnetClient.getPrivKeyFromMnemonic(
      cosmos_phrase,
      derivationPaths.cosmos.testnet + '0',
    )
    expect(cosmosTestnetClient.getAddressFromPrivKey(privKeyTestnet0)).toEqual(cosmos_testnet_address0)

    let privKeyTestnet1 = cosmosTestnetClient.getPrivKeyFromMnemonic(
      cosmos_phrase,
      derivationPaths.cosmos.testnet + '1',
    )
    expect(cosmosTestnetClient.getAddressFromPrivKey(privKeyTestnet1)).toEqual(cosmos_testnet_address1)

    //Thor Mainnet
    privKeyMainnet0 = thorMainnetClient.getPrivKeyFromMnemonic(thor_phrase, derivationPaths.thor.mainnet + '0')
    expect(thorMainnetClient.getAddressFromPrivKey(privKeyMainnet0)).toEqual(thor_mainnet_address0)

    privKeyMainnet1 = thorMainnetClient.getPrivKeyFromMnemonic(thor_phrase, derivationPaths.thor.mainnet + '1')
    expect(thorMainnetClient.getAddressFromPrivKey(privKeyMainnet1)).toEqual(thor_mainnet_address1)

    //thor testnet
    privKeyTestnet0 = thorTestnetClient.getPrivKeyFromMnemonic(thor_phrase, derivationPaths.thor.testnet + '0')
    expect(thorTestnetClient.getAddressFromPrivKey(privKeyTestnet0)).toEqual(thor_testnet_address0)

    privKeyTestnet1 = thorTestnetClient.getPrivKeyFromMnemonic(thor_phrase, derivationPaths.thor.testnet + '1')
    expect(thorTestnetClient.getAddressFromPrivKey(privKeyTestnet1)).toEqual(thor_testnet_address1)
  })

  it('checkAddress', async () => {
    expect(cosmosMainnetClient.checkAddress(cosmos_mainnet_address0)).toBeTruthy()
    expect(cosmosTestnetClient.checkAddress(cosmos_testnet_address0)).toBeTruthy()
    expect(cosmosMainnetClient.checkAddress('thor19kacmmyuf2ysyvq3t9nrl9495l5cvktjs0yfws')).toBeFalsy()
    expect(cosmosTestnetClient.checkAddress('tthor19kacmmyuf2ysyvq3t9nrl9495l5cvktj5c4eh4')).toBeFalsy()

    expect(thorMainnetClient.checkAddress(thor_mainnet_address0)).toBeTruthy()
    expect(thorTestnetClient.checkAddress(thor_testnet_address0)).toBeTruthy()
    expect(thorMainnetClient.checkAddress(cosmos_mainnet_address0)).toBeFalsy()
    expect(thorTestnetClient.checkAddress(cosmos_testnet_address0)).toBeFalsy()
    expect(thorMainnetClient.checkAddress('tthor19kacmmyuf2ysyvq3t9nrl9495l5cvktj5c4eh4')).toBeFalsy()
    expect(thorTestnetClient.checkAddress('thor19kacmmyuf2ysyvq3t9nrl9495l5cvktjs0yfws')).toBeFalsy()
  })

  it('getBalance', async () => {
    mockAccountsBalance(cosmosMainnetClient.server, cosmos_mainnet_address0, {
      height: 0,
      result: [],
    })
    let balances = await cosmosMainnetClient.getBalance(cosmos_mainnet_address0)
    expect(balances).toEqual([])

    mockAccountsBalance(cosmosTestnetClient.server, cosmos_testnet_address0, {
      height: 0,
      result: [
        {
          denom: 'umuon',
          amount: '75000000',
        },
      ],
    })

    balances = await cosmosTestnetClient.getBalance(cosmos_testnet_address0)
    expect(parseInt(balances[0].amount || '0')).toEqual(75000000)
    expect(balances[0].denom).toEqual('umuon')

    mockAccountsBalance(thorMainnetClient.server, thor_mainnet_address0, {
      height: 0,
      result: [
        {
          denom: 'thor',
          amount: '100',
        },
      ],
    })
    balances = await thorMainnetClient.getBalance(thor_mainnet_address0)
    expect(balances.length).toEqual(1)
    expect(balances[0].denom).toEqual('thor')
    expect(parseInt(balances[0].amount || '0')).toEqual(100)

    mockAccountsBalance(thorTestnetClient.server, thor_testnet_address0, {
      height: 0,
      result: [],
    })
    balances = await thorTestnetClient.getBalance(thor_testnet_address0)
    expect(balances).toEqual([])
  })

  it('searchTx', async () => {
    assertTxHstory(cosmosMainnetClient.server, cosmos_mainnet_address0, {
      count: 0,
      limit: 30,
      page_number: 1,
      page_total: 1,
      total_count: 0,
      txs: [],
    })
    let txHistory = await cosmosMainnetClient.searchTx({ messageSender: cosmos_mainnet_address0 })
    expect(parseInt(txHistory.total_count?.toString() || '0')).toEqual(0)

    assertTxHstory(cosmosTestnetClient.server, 'cosmos1xvt4e7xd0j9dwv2w83g50tpcltsl90h52003e2', {
      count: 1,
      limit: 30,
      page_number: 1,
      page_total: 1,
      total_count: 1,
      txs: [
        {
          height: 1047,
          txhash: '098E70A9529AC8F1A57AA0FE65D1D13040B0E803AB8BE7F3B32098164009DED3',
          data: '0A090A076465706F736974',
          raw_log: 'transaction logs',
          gas_wanted: '5000000000000000',
          gas_used: '148996',
          tx: {
            body: {
              messages: [
                {
                  type: 'cosmos-sdk/MsgSend',
                  value: {
                    from_address: 'cosmos1xvt4e7xd0j9dwv2w83g50tpcltsl90h52003e2',
                    to_address: cosmos_testnet_address0,
                    amount: [
                      {
                        denom: 'umuon',
                        amount: 1000000,
                      },
                    ],
                  },
                },
              ],
            },
          },
          timestamp: '2020-09-25T06:09:15Z',
        },
      ],
    })
    txHistory = await cosmosTestnetClient.searchTx({ messageSender: 'cosmos1xvt4e7xd0j9dwv2w83g50tpcltsl90h52003e2' })
    expect(parseInt(txHistory.total_count?.toString() || '0')).toBeGreaterThan(0)

    assertTxHstory(thorMainnetClient.server, thor_mainnet_address0, {
      count: 0,
      limit: 30,
      page_number: 1,
      page_total: 1,
      total_count: 0,
      txs: [],
    })
    txHistory = await thorMainnetClient.searchTx({ messageSender: thor_mainnet_address0 })
    expect(parseInt(txHistory.total_count?.toString() || '0')).toEqual(0)

    assertTxHstory(thorTestnetClient.server, thor_testnet_address0, {
      count: 1,
      limit: 30,
      page_number: 1,
      page_total: 1,
      total_count: 1,
      txs: [
        {
          height: 1047,
          txhash: '098E70A9529AC8F1A57AA0FE65D1D13040B0E803AB8BE7F3B32098164009DED3',
          data: '0A090A076465706F736974',
          raw_log: 'transaction logs',
          gas_wanted: '5000000000000000',
          gas_used: '148996',
          tx: {
            body: {
              messages: [
                {
                  type: 'thorchain/MsgSend',
                  value: {
                    from_address: 'thor19kacmmyuf2ysyvq3t9nrl9495l5cvktjs0yfws',
                    to_address: 'thor19kacmmyuf2ysyvq3t9nrl9495l5cvktjs0yfws',
                    amount: [
                      {
                        denom: 'thor',
                        amount: 1000000,
                      },
                    ],
                  },
                },
              ],
            },
          },
          timestamp: '2020-09-25T06:09:15Z',
        },
      ],
    })

    txHistory = await thorTestnetClient.searchTx({ messageSender: thor_testnet_address0 })
    expect(parseInt(txHistory.total_count?.toString() || '0')).toEqual(1)
  })

  it('transfer', async () => {
    const expected_txsPost_result: BroadcastTxCommitResult = {
      check_tx: {},
      deliver_tx: {},
      txhash: 'EA2FAC9E82290DCB9B1374B4C95D7C4DD8B9614A96FACD38031865EB1DBAE24D',
      height: 0,
    }

    mockAccountsAddress(cosmosTestnetClient.server, cosmos_testnet_address0, {
      height: 0,
      result: {
        coins: [
          {
            denom: 'muon',
            amount: '21000',
          },
        ],
        account_number: '0',
        sequence: '0',
      },
    })

    assertTxsPost(
      cosmosTestnetClient.server,
      cosmos_testnet_address0,
      'cosmos1gehrq0pr5d79q8nxnaenvqh09g56jafm82thjv',
      'cosmos-sdk/MsgSend',
      [
        {
          denom: 'muon',
          amount: '10000',
        },
      ],
      'transfer',
      expected_txsPost_result,
    )

    codec.registerCodec('cosmos-sdk/MsgSend', MsgSend, MsgSend.fromJSON)
    codec.registerCodec('cosmos-sdk/MsgMultiSend', MsgMultiSend, MsgMultiSend.fromJSON)

    const result = await cosmosTestnetClient.transfer({
      privkey: cosmosTestnetClient.getPrivKeyFromMnemonic(cosmos_phrase, derivationPaths.cosmos.testnet + '0'),
      from: cosmos_testnet_address0,
      to: 'cosmos1gehrq0pr5d79q8nxnaenvqh09g56jafm82thjv',
      amount: 10000,
      asset: 'muon',
      memo: 'transfer',
    })

    expect(result).toEqual(expected_txsPost_result)

    mockAccountsAddress(thorTestnetClient.server, thor_testnet_address0, {
      height: 0,
      result: {
        coins: [
          {
            denom: 'thor',
            amount: '21000',
          },
        ],
        account_number: '0',
        sequence: '0',
      },
    })
    assertTxsPost(
      thorTestnetClient.server,
      thor_testnet_address0,
      'tthor19kacmmyuf2ysyvq3t9nrl9495l5cvktj5c4eh4',
      'thorchain/MsgSend',
      [
        {
          denom: 'thor',
          amount: '10000',
        },
      ],
      'transfer',
      expected_txsPost_result,
    )
  })

  it('get transaction data', async () => {
    assertTxHashGet(cosmosMainnetClient.server, '19BFC1E8EBB10AA1EC6B82E380C6F5FD349D367737EA8D55ADB4A24F0F7D1066', {
      height: 45582,
      txhash: '19BFC1E8EBB10AA1EC6B82E380C6F5FD349D367737EA8D55ADB4A24F0F7D1066',
      data: '0A090A076465706F736974',
      raw_log: 'transaction logs',
      gas_wanted: '5000000000000000',
      gas_used: '148996',
      tx: {
        body: {
          messages: [
            {
              type: 'cosmos-sdk/MsgSend',
              value: {
                from_address: 'cosmos1xvt4e7xd0j9dwv2w83g50tpcltsl90h52003e2',
                to_address: cosmos_mainnet_address0,
                amount: [
                  {
                    denom: 'thor',
                    amount: 1000000,
                  },
                ],
              },
            },
          ],
        },
      },
      timestamp: '2020-09-25T06:09:15Z',
    })
    let tx = await cosmosMainnetClient.txsHashGet('19BFC1E8EBB10AA1EC6B82E380C6F5FD349D367737EA8D55ADB4A24F0F7D1066')
    expect(tx.txhash).toEqual('19BFC1E8EBB10AA1EC6B82E380C6F5FD349D367737EA8D55ADB4A24F0F7D1066')
    expect(tx.height).toEqual(45582)

    const txHashData = {
      height: 1047,
      txhash: '19BFC1E8EBB10AA1EC6B82E380C6F5FD349D367737EA8D55ADB4A24F0F7D1066',
      data: '0A090A076465706F736974',
      raw_log: 'transaction logs',
      gas_wanted: '5000000000000000',
      gas_used: '148996',
      tx: {
        body: {
          messages: [
            {
              type: 'thorchain/MsgSend',
              value: {
                from_address: 'thor19kacmmyuf2ysyvq3t9nrl9495l5cvktjs0yfws',
                to_address: 'thor19kacmmyuf2ysyvq3t9nrl9495l5cvktjs0yfws',
                amount: [
                  {
                    denom: 'thor',
                    amount: 1000000,
                  },
                ],
              },
            },
          ],
        },
      },
      timestamp: '2020-09-25T06:09:15Z',
    }
    assertTxHashGet(
      thorTestnetClient.server,
      '19BFC1E8EBB10AA1EC6B82E380C6F5FD349D367737EA8D55ADB4A24F0F7D1066',
      txHashData,
    )

    tx = await thorTestnetClient.txsHashGet('19BFC1E8EBB10AA1EC6B82E380C6F5FD349D367737EA8D55ADB4A24F0F7D1066')
    expect(tx).toEqual(txHashData)
  })
})<|MERGE_RESOLUTION|>--- conflicted
+++ resolved
@@ -1,18 +1,10 @@
-<<<<<<< HEAD
+import { codec } from '@thorwallet/cosmos-client'
+import { BaseAccount, BroadcastTxCommitResult, Coin } from '@thorwallet/cosmos-client/api'
+import { MsgMultiSend, MsgSend } from '@thorwallet/cosmos-client/x/bank'
+import { TxHistoryResponse, TxResponse } from '@thorwallet/xchain-cosmos'
 import nock from 'nock'
-import { TxHistoryResponse, TxResponse } from '@thorwallet/xchain-cosmos'
-import { BroadcastTxCommitResult, Coin, BaseAccount } from '@thorwallet/cosmos-client/api'
-import { MsgSend, MsgMultiSend } from '@thorwallet/cosmos-client/x/bank'
-import { codec } from '@thorwallet/cosmos-client'
-=======
-import { TxHistoryResponse, TxResponse } from '@xchainjs/xchain-cosmos'
-import { codec } from 'cosmos-client'
-import { BaseAccount, BroadcastTxCommitResult, Coin } from 'cosmos-client/api'
-import { MsgMultiSend, MsgSend } from 'cosmos-client/x/bank'
-import nock from 'nock'
->>>>>>> 8262b986
-
 import { CosmosSDKClient } from '../src/cosmos/sdk-client'
+
 
 const mockAccountsAddress = (
   url: string,
