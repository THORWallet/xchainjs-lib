--- conflicted
+++ resolved
@@ -1,23 +1,12 @@
-<<<<<<< HEAD
 import { Msg } from '@thorwallet/cosmos-client'
 import { StdTxFee } from '@thorwallet/cosmos-client/api'
 import { StdTx } from '@thorwallet/cosmos-client/x/auth'
 import { MsgMultiSend, MsgSend } from '@thorwallet/cosmos-client/x/bank'
 import { baseAmount } from '@thorwallet/xchain-util'
-import { TxResponse, RawTxResponse, APIQueryParam } from '../src/cosmos/types'
-import { AssetMuon, AssetAtom } from '../src/types'
-import { isMsgMultiSend, isMsgSend, getDenom, getAsset, getTxsFromHistory, getQueryString } from '../src/util'
-=======
-import { baseAmount } from '@xchainjs/xchain-util'
-import { Msg } from 'cosmos-client'
-import { StdTxFee } from 'cosmos-client/api'
-import { StdTx } from 'cosmos-client/x/auth'
-import { MsgMultiSend, MsgSend } from 'cosmos-client/x/bank'
-
 import { APIQueryParam, RawTxResponse, TxResponse } from '../src/cosmos/types'
 import { AssetAtom, AssetMuon } from '../src/types'
 import { getAsset, getDenom, getQueryString, getTxsFromHistory, isMsgMultiSend, isMsgSend } from '../src/util'
->>>>>>> 8262b986
+
 
 describe('cosmos/util', () => {
   describe('Msg type guards', () => {
