--- conflicted
+++ resolved
@@ -1,19 +1,8 @@
 import { Network, TxsPage } from '@xchainjs/xchain-client'
-import { BaseAmount, baseAmount } from '@xchainjs/xchain-util'
+import { AssetAtom, AssetMuon, Client, TxHistoryResponse, TxResponse, getDenom } from '@xchainjs/xchain-cosmos'
+import { BaseAmount, assetToString, baseAmount } from '@xchainjs/xchain-util'
 import { BaseAccount, BroadcastTxCommitResult, Coin } from 'cosmos-client/api'
 import nock from 'nock'
-
-<<<<<<< HEAD
-import { TxsPage } from '@xchainjs/xchain-client'
-import { assetToString, baseAmount, BaseAmount } from '@xchainjs/xchain-util'
-import { BroadcastTxCommitResult, Coin, BaseAccount } from 'cosmos-client/api'
-import { AssetAtom, AssetMuon } from '../src/types'
-=======
->>>>>>> 283ad40f
-import { Client } from '../src/client'
-import { TxHistoryResponse, TxResponse } from '../src/cosmos/types'
-import { AssetMuon } from '../src/types'
-import { getDenom } from '../src/util'
 
 const getClientUrl = (client: Client): string => {
   return client.getNetwork() === 'testnet' ? 'http://lcd.gaia.bigdipper.live:1317' : 'https://api.cosmos.network'
