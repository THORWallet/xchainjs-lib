<<<<<<< HEAD
import { TxFrom, TxTo, Txs, Fees, Tx } from '@thorwallet/xchain-client'
import { Asset, assetToString, baseAmount } from '@thorwallet/xchain-util'

import { Msg, codec } from '@thorwallet/cosmos-client'
import { StdTx } from '@thorwallet/cosmos-client/x/auth'
import { MsgMultiSend, MsgSend } from '@thorwallet/cosmos-client/x/bank'
=======
import { FeeType, Fees, Tx, TxFrom, TxTo, TxType } from '@xchainjs/xchain-client'
import { Asset, assetToString, baseAmount } from '@xchainjs/xchain-util'
import { Msg, codec } from 'cosmos-client'
import { StdTx } from 'cosmos-client/x/auth'
import { MsgMultiSend, MsgSend } from 'cosmos-client/x/bank'
>>>>>>> 8262b986

import { APIQueryParam, RawTxResponse, TxResponse } from './cosmos/types'
import { AssetAtom, AssetMuon } from './types'

/**
 * The decimal for cosmos chain.
 */
export const DECIMAL = 6

/**
 * Type guard for MsgSend
 *
 * @param {Msg} msg
 * @returns {boolean} `true` or `false`.
 */
export const isMsgSend = (msg: Msg): msg is MsgSend =>
  (msg as MsgSend)?.amount !== undefined &&
  (msg as MsgSend)?.from_address !== undefined &&
  (msg as MsgSend)?.to_address !== undefined

/**
 * Type guard for MsgMultiSend
 *
 * @param {Msg} msg
 * @returns {boolean} `true` or `false`.
 */
export const isMsgMultiSend = (msg: Msg): msg is MsgMultiSend =>
  (msg as MsgMultiSend)?.inputs !== undefined && (msg as MsgMultiSend)?.outputs !== undefined

/**
 * Get denomination from Asset
 *
 * @param {Asset} asset
 * @returns {string} The denomination of the given asset.
 */
export const getDenom = (asset: Asset): string => {
  if (assetToString(asset) === assetToString(AssetAtom)) return 'uatom'
  if (assetToString(asset) === assetToString(AssetMuon)) return 'umuon'
  return asset.symbol
}

/**
 * Get Asset from denomination
 *
 * @param {string} denom
 * @returns {Asset|null} The asset of the given denomination.
 */
export const getAsset = (denom: string): Asset | null => {
  if (denom === getDenom(AssetAtom)) return AssetAtom
  if (denom === getDenom(AssetMuon)) return AssetMuon
  return null
}

/**
 * Parse transaction type
 *
 * @param {TxResponse[]} txs The transaction response from the node.
 * @param {Asset} mainAsset Current main asset which depends on the network.
 * @returns {Tx[]} The parsed transaction result.
 */
export const getTxsFromHistory = (txs: TxResponse[], mainAsset: Asset): Tx[] => {
  return txs.reduce((acc, tx) => {
    let msgs: Msg[] = []
    if ((tx.tx as RawTxResponse).body === undefined) {
      msgs = codec.fromJSONString(codec.toJSONString(tx.tx as StdTx)).msg
    } else {
      msgs = codec.fromJSONString(codec.toJSONString((tx.tx as RawTxResponse).body.messages))
    }

    const from: TxFrom[] = []
    const to: TxTo[] = []
    msgs.map((msg) => {
      if (isMsgSend(msg)) {
        const msgSend = msg as MsgSend
        const amount = msgSend.amount
          .map((coin) => baseAmount(coin.amount, 6))
          .reduce((acc, cur) => baseAmount(acc.amount().plus(cur.amount()), 6), baseAmount(0, 6))

        let from_index = -1

        from.forEach((value, index) => {
          if (value.from === msgSend.from_address.toBech32()) from_index = index
        })

        if (from_index === -1) {
          from.push({
            from: msgSend.from_address.toBech32(),
            amount,
          })
        } else {
          from[from_index].amount = baseAmount(from[from_index].amount.amount().plus(amount.amount()), 6)
        }

        let to_index = -1

        to.forEach((value, index) => {
          if (value.to === msgSend.to_address.toBech32()) to_index = index
        })

        if (to_index === -1) {
          to.push({
            to: msgSend.to_address.toBech32(),
            amount,
          })
        } else {
          to[to_index].amount = baseAmount(to[to_index].amount.amount().plus(amount.amount()), 6)
        }
      } else if (isMsgMultiSend(msg)) {
        const msgMultiSend = msg as MsgMultiSend

        msgMultiSend.inputs.map((input) => {
          const amount = input.coins
            .map((coin) => baseAmount(coin.amount, 6))
            .reduce((acc, cur) => baseAmount(acc.amount().plus(cur.amount()), 6), baseAmount(0, 6))

          let from_index = -1

          from.forEach((value, index) => {
            if (value.from === input.address) from_index = index
          })

          if (from_index === -1) {
            from.push({
              from: input.address,
              amount,
            })
          } else {
            from[from_index].amount = baseAmount(from[from_index].amount.amount().plus(amount.amount()), 6)
          }
        })

        msgMultiSend.outputs.map((output) => {
          const amount = output.coins
            .map((coin) => baseAmount(coin.amount, 6))
            .reduce((acc, cur) => baseAmount(acc.amount().plus(cur.amount()), 6), baseAmount(0, 6))

          let to_index = -1

          to.forEach((value, index) => {
            if (value.to === output.address) to_index = index
          })

          if (to_index === -1) {
            to.push({
              to: output.address,
              amount,
            })
          } else {
            to[to_index].amount = baseAmount(to[to_index].amount.amount().plus(amount.amount()), 6)
          }
        })
      }
    })

<<<<<<< HEAD
    const val: Tx = {
      asset: mainAsset,
      from,
      to,
      date: new Date(tx.timestamp),
      type: from.length > 0 || to.length > 0 ? 'transfer' : 'unknown',
      hash: tx.txhash || '',
      binanceFee: null,
      confirmations: null,
      ethCumulativeGasUsed: null,
      ethGas: null,
      ethGasPrice: null,
      ethGasUsed: null,
      ethTokenName: null,
      ethTokenSymbol: null,
    }
    return [...acc, val] as Tx[]
  }, [] as Txs)
=======
    return [
      ...acc,
      {
        asset: mainAsset,
        from,
        to,
        date: new Date(tx.timestamp),
        type: from.length > 0 || to.length > 0 ? TxType.Transfer : TxType.Unknown,
        hash: tx.txhash || '',
      },
    ]
  }, [] as Tx[])
>>>>>>> 8262b986
}

/**
 * Get Query String
 *
 * @param {APIQueryParam}
 * @returns {string} The query string.
 */
export const getQueryString = (params: APIQueryParam): string => {
  return Object.keys(params)
    .filter((key) => key.length > 0)
    .map((key) => (params[key] == null ? key : `${key}=${encodeURIComponent(params[key].toString())}`))
    .join('&')
}

/**
 * Register message codecs.
 *
 * @returns {void}
 */
export const registerCodecs = () => {
  codec.registerCodec('cosmos-sdk/MsgSend', MsgSend, MsgSend.fromJSON)
  codec.registerCodec('cosmos-sdk/MsgMultiSend', MsgMultiSend, MsgMultiSend.fromJSON)
}

/**
 * Get the default fee.
 *
 * @returns {Fees} The default fee.
 */
export const getDefaultFees = (): Fees => {
  return {
    type: FeeType.FlatFee,
    fast: baseAmount(750, DECIMAL),
    fastest: baseAmount(2500, DECIMAL),
    average: baseAmount(0, DECIMAL),
  }
}

/**
 * Get address prefix based on the network.
 *
 * @returns {string} The address prefix based on the network.
 *
 **/
export const getPrefix = () => 'cosmos'<|MERGE_RESOLUTION|>--- conflicted
+++ resolved
@@ -1,20 +1,12 @@
-<<<<<<< HEAD
-import { TxFrom, TxTo, Txs, Fees, Tx } from '@thorwallet/xchain-client'
-import { Asset, assetToString, baseAmount } from '@thorwallet/xchain-util'
-
-import { Msg, codec } from '@thorwallet/cosmos-client'
+import { codec, Msg } from '@thorwallet/cosmos-client'
 import { StdTx } from '@thorwallet/cosmos-client/x/auth'
 import { MsgMultiSend, MsgSend } from '@thorwallet/cosmos-client/x/bank'
-=======
-import { FeeType, Fees, Tx, TxFrom, TxTo, TxType } from '@xchainjs/xchain-client'
-import { Asset, assetToString, baseAmount } from '@xchainjs/xchain-util'
-import { Msg, codec } from 'cosmos-client'
-import { StdTx } from 'cosmos-client/x/auth'
-import { MsgMultiSend, MsgSend } from 'cosmos-client/x/bank'
->>>>>>> 8262b986
-
+import { Fees, Tx, TxFrom, Txs, TxTo } from '@thorwallet/xchain-client'
+import { Asset, assetToString, baseAmount } from '@thorwallet/xchain-util'
 import { APIQueryParam, RawTxResponse, TxResponse } from './cosmos/types'
 import { AssetAtom, AssetMuon } from './types'
+
+
 
 /**
  * The decimal for cosmos chain.
@@ -166,7 +158,6 @@
       }
     })
 
-<<<<<<< HEAD
     const val: Tx = {
       asset: mainAsset,
       from,
@@ -185,20 +176,6 @@
     }
     return [...acc, val] as Tx[]
   }, [] as Txs)
-=======
-    return [
-      ...acc,
-      {
-        asset: mainAsset,
-        from,
-        to,
-        date: new Date(tx.timestamp),
-        type: from.length > 0 || to.length > 0 ? TxType.Transfer : TxType.Unknown,
-        hash: tx.txhash || '',
-      },
-    ]
-  }, [] as Tx[])
->>>>>>> 8262b986
 }
 
 /**
