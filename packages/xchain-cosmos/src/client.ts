import {
  Address,
  Balance,
  FeeType,
  Fees,
  Network,
  RootDerivationPaths,
  Tx,
  TxHash,
  TxHistoryParams,
  TxParams,
  TxsPage,
  XChainClient,
  XChainClientParams,
} from '@xchainjs/xchain-client'
import * as xchainCrypto from '@xchainjs/xchain-crypto'
import { Asset, assetToString, baseAmount } from '@xchainjs/xchain-util'
import { PrivKey } from 'cosmos-client'

import { CosmosSDKClient } from './cosmos/sdk-client'
import { AssetAtom, AssetMuon } from './types'
import { DECIMAL, getAsset, getDenom, getTxsFromHistory, registerCodecs } from './util'

/**
 * Interface for custom Cosmos client
 */
export interface CosmosClient {
  getMainAsset(): Asset
}

const MAINNET_SDK = new CosmosSDKClient({
  server: 'https://api.cosmos.network',
  chainId: 'cosmoshub-3',
})
const TESTNET_SDK = new CosmosSDKClient({
  server: 'http://lcd.gaia.bigdipper.live:1317',
  chainId: 'gaia-3a',
})

/**
 * Custom Cosmos client
 */
class Client implements CosmosClient, XChainClient {
  private network: Network
  private phrase = ''
  private rootDerivationPaths: RootDerivationPaths

  private sdkClients: Map<Network, CosmosSDKClient> = new Map<Network, CosmosSDKClient>()

  /**
   * Constructor
   *
   * Client has to be initialised with network type and phrase.
   * It will throw an error if an invalid phrase has been passed.
   *
   * @param {XChainClientParams} params
   *
   * @throws {"Invalid phrase"} Thrown if the given phase is invalid.
   */
  constructor({
    network = Network.Testnet,
    phrase,
    rootDerivationPaths = {
      [Network.Mainnet]: `44'/118'/0'/0/`,
      [Network.Testnet]: `44'/118'/1'/0/`,
    },
  }: XChainClientParams) {
    this.network = network
    this.rootDerivationPaths = rootDerivationPaths
    this.sdkClients.set(Network.Testnet, TESTNET_SDK)
    this.sdkClients.set(Network.Mainnet, MAINNET_SDK)

    if (phrase) this.setPhrase(phrase)
  }

  /**
   * Purge client.
   *
   * @returns {void}
   */
  purgeClient(): void {
    this.phrase = ''
  }

  /**
   * Set/update the current network.
   *
   * @param {Network} network
   * @returns {void}
   *
   * @throws {"Network must be provided"}
   * Thrown if network has not been set before.
   */
  setNetwork(network: Network): void {
    if (!network) {
      throw new Error('Network must be provided')
    } else {
      this.network = network
    }
  }

  /**
   * Get the current network.
   *
   * @returns {Network}
   */
  getNetwork(): Network {
    return this.network
  }

  /**
   * Get the explorer url.
   *
   * @returns {string} The explorer url.
   */
  getExplorerUrl(): string {
    switch (this.network) {
      case Network.Mainnet:
        return 'https://cosmos.bigdipper.live'
      case Network.Testnet:
        return 'https://gaia.bigdipper.live'
    }
  }

  /**
   * Get the explorer url for the given address.
   *
   * @param {Address} address
   * @returns {string} The explorer url for the given address.
   */
  getExplorerAddressUrl(address: Address): string {
    return `${this.getExplorerUrl()}/account/${address}`
  }

  /**
   * Get the explorer url for the given transaction id.
   *
   * @param {string} txID
   * @returns {string} The explorer url for the given transaction id.
   */
  getExplorerTxUrl(txID: string): string {
    return `${this.getExplorerUrl()}/transactions/${txID}`
  }

  /**
   * Set/update a new phrase
   *
   * @param {string} phrase A new phrase.
   * @returns {Address} The address from the given phrase
   *
   * @throws {"Invalid phrase"}
   * Thrown if the given phase is invalid.
   */
  setPhrase(phrase: string, walletIndex = 0): Address {
    if (this.phrase !== phrase) {
      if (!xchainCrypto.validatePhrase(phrase)) {
        throw new Error('Invalid phrase')
      }

      this.phrase = phrase
    }

    return this.getAddress(walletIndex)
  }

  /**
   * @private
   * Get private key.
   *
   * @returns {PrivKey} The private key generated from the given phrase
   *
   * @throws {"Phrase not set"}
   * Throws an error if phrase has not been set before
   * */
  private getPrivateKey(index = 0): PrivKey {
    if (!this.phrase) throw new Error('Phrase not set')

    return this.getSDKClient().getPrivKeyFromMnemonic(this.phrase, this.getFullDerivationPath(index))
  }
  getSDKClient(): CosmosSDKClient {
    return this.sdkClients.get(this.network) || TESTNET_SDK
  }

  /**
   * Get getFullDerivationPath
   *
   * @param {number} index the HD wallet index
   * @returns {string} The bitcoin derivation path based on the network.
   */
  getFullDerivationPath(index: number): string {
    return this.rootDerivationPaths[this.network] + `${index}`
  }

  /**
   * Get the current address.
   *
   * @returns {Address} The current address.
   *
   * @throws {Error} Thrown if phrase has not been set before. A phrase is needed to create a wallet and to derive an address from it.
   */
  getAddress(index = 0): string {
    if (!this.phrase) throw new Error('Phrase not set')

    return this.getSDKClient().getAddressFromMnemonic(this.phrase, this.getFullDerivationPath(index))
  }

  /**
   * Validate the given address.
   *
   * @param {Address} address
   * @returns {boolean} `true` or `false`
   */
  validateAddress(address: Address): boolean {
    return this.getSDKClient().checkAddress(address)
  }

  /**
   * Get the main asset based on the network.
   *
   * @returns {string} The main asset based on the network.
   */
  getMainAsset(): Asset {
    switch (this.network) {
      case Network.Mainnet:
        return AssetAtom
      case Network.Testnet:
        return AssetMuon
    }
  }

  /**
   * Get the balance of a given address.
   *
   * @param {Address} address By default, it will return the balance of the current wallet. (optional)
   * @param {Asset} asset If not set, it will return all assets available. (optional)
   * @returns {Balance[]} The balance of the address.
   */
<<<<<<< HEAD
  getBalance = async (address: Address, assets?: Asset[]): Promise<Balances> => {
    try {
      const balances = await this.getSDKClient().getBalance(address)
      const mainAsset = this.getMainAsset()

      let assetBalances = balances.map((balance) => {
=======
  async getBalance(address: Address, assets?: Asset[]): Promise<Balance[]> {
    const balances = await this.getSDKClient().getBalance(address)
    const mainAsset = this.getMainAsset()

    return balances
      .map((balance) => {
>>>>>>> 283ad40f
        return {
          asset: (balance.denom && getAsset(balance.denom)) || mainAsset,
          amount: baseAmount(balance.amount, DECIMAL),
        }
      })
<<<<<<< HEAD

      // make sure we always have the main asset as balance in the array
      if (assetBalances.length === 0) {
        assetBalances = [
          {
            asset: mainAsset,
            amount: baseAmount(0, DECIMAL),
          },
        ]
      }

      return assetBalances.filter(
        (balance) => !assets || assets.filter((asset) => assetToString(balance.asset) === assetToString(asset)).length,
      )
    } catch (error) {
      return Promise.reject(error)
    }
=======
      .filter(
        (balance) => !assets || assets.filter((asset) => assetToString(balance.asset) === assetToString(asset)).length,
      )
>>>>>>> 283ad40f
  }

  /**
   * Get transaction history of a given address with pagination options.
   * By default it will return the transaction history of the current wallet.
   *
   * @param {TxHistoryParams} params The options to get transaction history. (optional)
   * @returns {TxsPage} The transaction history.
   */
  async getTransactions(params?: TxHistoryParams): Promise<TxsPage> {
    const messageAction = undefined
    const page = (params && params.offset) || undefined
    const limit = (params && params.limit) || undefined
    const txMinHeight = undefined
    const txMaxHeight = undefined

    registerCodecs()

    const mainAsset = this.getMainAsset()
    const txHistory = await this.getSDKClient().searchTx({
      messageAction,
      messageSender: (params && params.address) || this.getAddress(),
      page,
      limit,
      txMinHeight,
      txMaxHeight,
    })

    return {
      total: parseInt(txHistory.total_count?.toString() || '0'),
      txs: getTxsFromHistory(txHistory.txs || [], mainAsset),
    }
  }

  /**
   * Get the transaction details of a given transaction id.
   *
   * @param {string} txId The transaction id.
   * @returns {Tx} The transaction details of the given transaction id.
   */
  async getTransactionData(txId: string): Promise<Tx> {
    const txResult = await this.getSDKClient().txsHashGet(txId)
    const txs = getTxsFromHistory([txResult], this.getMainAsset())
    if (txs.length === 0) throw new Error('transaction not found')

    return txs[0]
  }

  /**
   * Transfer balances.
   *
   * @param {TxParams} params The transfer options.
   * @returns {TxHash} The transaction hash.
   */
  async transfer({ walletIndex, asset, amount, recipient, memo }: TxParams): Promise<TxHash> {
    const fromAddressIndex = walletIndex || 0
    registerCodecs()

    const mainAsset = this.getMainAsset()
    const transferResult = await this.getSDKClient().transfer({
      privkey: this.getPrivateKey(fromAddressIndex),
      from: this.getAddress(fromAddressIndex),
      to: recipient,
      amount: amount.amount().toString(),
      asset: getDenom(asset || mainAsset),
      memo,
    })

    return transferResult?.txhash || ''
  }

  /**
   * Get the current fee.
   *
   * @returns {Fees} The current fee.
   */
  async getFees(): Promise<Fees> {
    // there is no fixed fee, we set fee amount when creating a transaction.
    return {
      type: FeeType.FlatFee,
      fast: baseAmount(750, DECIMAL),
      fastest: baseAmount(2500, DECIMAL),
      average: baseAmount(0, DECIMAL),
    }
  }
}

export { Client }<|MERGE_RESOLUTION|>--- conflicted
+++ resolved
@@ -177,6 +177,7 @@
 
     return this.getSDKClient().getPrivKeyFromMnemonic(this.phrase, this.getFullDerivationPath(index))
   }
+
   getSDKClient(): CosmosSDKClient {
     return this.sdkClients.get(this.network) || TESTNET_SDK
   }
@@ -235,49 +236,30 @@
    * @param {Asset} asset If not set, it will return all assets available. (optional)
    * @returns {Balance[]} The balance of the address.
    */
-<<<<<<< HEAD
-  getBalance = async (address: Address, assets?: Asset[]): Promise<Balances> => {
-    try {
-      const balances = await this.getSDKClient().getBalance(address)
-      const mainAsset = this.getMainAsset()
-
-      let assetBalances = balances.map((balance) => {
-=======
   async getBalance(address: Address, assets?: Asset[]): Promise<Balance[]> {
     const balances = await this.getSDKClient().getBalance(address)
     const mainAsset = this.getMainAsset()
 
-    return balances
-      .map((balance) => {
->>>>>>> 283ad40f
-        return {
-          asset: (balance.denom && getAsset(balance.denom)) || mainAsset,
-          amount: baseAmount(balance.amount, DECIMAL),
-        }
-      })
-<<<<<<< HEAD
-
-      // make sure we always have the main asset as balance in the array
-      if (assetBalances.length === 0) {
-        assetBalances = [
-          {
-            asset: mainAsset,
-            amount: baseAmount(0, DECIMAL),
-          },
-        ]
+    let assetBalances = balances.map((balance) => {
+      return {
+        asset: (balance.denom && getAsset(balance.denom)) || mainAsset,
+        amount: baseAmount(balance.amount, DECIMAL),
       }
-
-      return assetBalances.filter(
-        (balance) => !assets || assets.filter((asset) => assetToString(balance.asset) === assetToString(asset)).length,
-      )
-    } catch (error) {
-      return Promise.reject(error)
-    }
-=======
-      .filter(
-        (balance) => !assets || assets.filter((asset) => assetToString(balance.asset) === assetToString(asset)).length,
-      )
->>>>>>> 283ad40f
+    })
+
+    // make sure we always have the main asset as balance in the array
+    if (assetBalances.length === 0) {
+      assetBalances = [
+        {
+          asset: mainAsset,
+          amount: baseAmount(0, DECIMAL),
+        },
+      ]
+    }
+
+    return assetBalances.filter(
+      (balance) => !assets || assets.filter((asset) => assetToString(balance.asset) === assetToString(asset)).length,
+    )
   }
 
   /**
