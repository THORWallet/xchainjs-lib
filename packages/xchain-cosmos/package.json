{
<<<<<<< HEAD
  "name": "@thorwallet/xchain-cosmos",
  "version": "0.0.1-alpha.869+49db531",
=======
  "name": "@xchainjs/xchain-cosmos",
  "version": "0.13.7",
>>>>>>> 8262b986
  "description": "Custom Cosmos client and utilities used by XChainJS clients",
  "keywords": [
    "XChain",
    "Cosmos"
  ],
  "author": "XChainJS",
  "homepage": "https://github.com/xchainjs/xchainjs-lib",
  "license": "MIT",
  "main": "lib/index.js",
  "module": "lib/index.esm.js",
  "typings": "lib/index.d.ts",
  "directories": {
    "lib": "lib",
    "test": "__tests__"
  },
  "files": [
    "lib"
  ],
  "repository": {
    "type": "git",
    "url": "git@github.com:xchainjs/xchainjs-lib.git"
  },
  "scripts": {
    "clean": "rimraf lib/**",
    "build": "yarn clean && rollup -c",
    "test": "jest",
    "lint": "eslint \"{src,__tests__}/**/*.ts\" --fix --max-warnings 0",
    "prepublishOnly": "yarn build"
  },
  "devDependencies": {
<<<<<<< HEAD
    "@thorwallet/cosmos-client": "^0.39.21",
    "@thorwallet/xchain-client": "0.0.1-alpha.869+49db531",
    "@thorwallet/xchain-crypto": "0.0.1-alpha.869+49db531",
    "@thorwallet/xchain-util": "0.0.1-alpha.869+49db531",
    "axios": "^0.21.0",
=======
    "@xchainjs/xchain-client": "^0.10.1",
    "@xchainjs/xchain-crypto": "^0.2.4",
    "@xchainjs/xchain-util": "^0.3.0",
    "axios": "^0.21.0",
    "cosmos-client": "0.39.2",
>>>>>>> 8262b986
    "nock": "^13.0.5"
  },
  "publishConfig": {
    "access": "public"
  },
  "peerDependencies": {
<<<<<<< HEAD
    "@thorwallet/cosmos-client": "^0.39.21",
    "@thorwallet/xchain-client": "0.0.1-alpha.869+49db531",
    "@thorwallet/xchain-crypto": "0.0.1-alpha.869+49db531",
    "@thorwallet/xchain-util": "0.0.1-alpha.869+49db531",
    "axios": "^0.21.0"
  },
  "gitHead": "0d871f1d15f4694e6416e10b123af7b37cc623cf"
=======
    "@xchainjs/xchain-client": "^0.10.1",
    "@xchainjs/xchain-crypto": "^0.2.4",
    "@xchainjs/xchain-util": "^0.3.0",
    "axios": "^0.21.0",
    "cosmos-client": "0.39.2"
  }
>>>>>>> 8262b986
}<|MERGE_RESOLUTION|>--- conflicted
+++ resolved
@@ -1,11 +1,6 @@
 {
-<<<<<<< HEAD
   "name": "@thorwallet/xchain-cosmos",
   "version": "0.0.1-alpha.869+49db531",
-=======
-  "name": "@xchainjs/xchain-cosmos",
-  "version": "0.13.7",
->>>>>>> 8262b986
   "description": "Custom Cosmos client and utilities used by XChainJS clients",
   "keywords": [
     "XChain",
@@ -36,26 +31,18 @@
     "prepublishOnly": "yarn build"
   },
   "devDependencies": {
-<<<<<<< HEAD
     "@thorwallet/cosmos-client": "^0.39.21",
     "@thorwallet/xchain-client": "0.0.1-alpha.869+49db531",
     "@thorwallet/xchain-crypto": "0.0.1-alpha.869+49db531",
     "@thorwallet/xchain-util": "0.0.1-alpha.869+49db531",
     "axios": "^0.21.0",
-=======
-    "@xchainjs/xchain-client": "^0.10.1",
-    "@xchainjs/xchain-crypto": "^0.2.4",
-    "@xchainjs/xchain-util": "^0.3.0",
-    "axios": "^0.21.0",
     "cosmos-client": "0.39.2",
->>>>>>> 8262b986
     "nock": "^13.0.5"
   },
   "publishConfig": {
     "access": "public"
   },
   "peerDependencies": {
-<<<<<<< HEAD
     "@thorwallet/cosmos-client": "^0.39.21",
     "@thorwallet/xchain-client": "0.0.1-alpha.869+49db531",
     "@thorwallet/xchain-crypto": "0.0.1-alpha.869+49db531",
@@ -63,12 +50,4 @@
     "axios": "^0.21.0"
   },
   "gitHead": "0d871f1d15f4694e6416e10b123af7b37cc623cf"
-=======
-    "@xchainjs/xchain-client": "^0.10.1",
-    "@xchainjs/xchain-crypto": "^0.2.4",
-    "@xchainjs/xchain-util": "^0.3.0",
-    "axios": "^0.21.0",
-    "cosmos-client": "0.39.2"
-  }
->>>>>>> 8262b986
 }