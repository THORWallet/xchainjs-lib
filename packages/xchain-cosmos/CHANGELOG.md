--- conflicted
+++ resolved
@@ -1,8 +1,7 @@
-<<<<<<< HEAD
-# v.0.13.4 (2021-06-30)
+# v.0.13.7 (2021-07-26)
 
 - update getBalance such that it always returns at least the mainAsset
-=======
+
 # v.0.13.6 (2021-07-18)
 
 - upgraded "cosmos-client": "0.42.7"
@@ -14,7 +13,6 @@
 # v.0.13.4 (2021-07-05)
 
 - refactored client methods to use regular method syntax (not fat arrow) in order for bcall to super.xxx() to work properly
->>>>>>> 283ad40f
 
 # v.0.13.3 (2021-06-29)
 
