--- conflicted
+++ resolved
@@ -15,9 +15,9 @@
   TxsPage,
   XChainClient,
   XChainClientParams,
-<<<<<<< HEAD
   TxFrom,
   TxTo,
+  FeesParams,
 } from '@thorwallet/xchain-client'
 import { CosmosSDKClient, RPCTxResult } from '@thorwallet/xchain-cosmos'
 import { Asset, baseAmount, assetToString, assetFromString } from '@thorwallet/xchain-util'
@@ -39,11 +39,10 @@
   getPrefix,
   registerCodecs,
   MAX_TX_COUNT,
-=======
-} from '@xchainjs/xchain-client'
-import { CosmosSDKClient, RPCTxResult } from '@xchainjs/xchain-cosmos'
-import * as xchainCrypto from '@xchainjs/xchain-crypto'
-import { Asset, AssetRuneNative, assetFromString, baseAmount } from '@xchainjs/xchain-util'
+} from '@thorwallet/xchain-client'
+import { CosmosSDKClient, RPCTxResult } from '@thorwallet/xchain-cosmos'
+import * as xchainCrypto from '@thorwallet/xchain-crypto'
+import { Asset, AssetRuneNative, assetFromString, baseAmount } from '@thorwallet/xchain-util'
 import axios from 'axios'
 import { AccAddress, PrivKey } from 'cosmos-client'
 import { StdTx } from 'cosmos-client/x/auth'
@@ -57,7 +56,6 @@
   buildDepositTx,
   getBalance,
   getChainId,
->>>>>>> 8262b986
   getDefaultClientUrl,
   getDefaultExplorerUrls,
   getDefaultFees,
@@ -66,13 +64,10 @@
   getDepositTxDataFromLogs,
   getExplorerAddressUrl,
   getExplorerTxUrl,
-<<<<<<< HEAD
   getDepositTxDataFromLogs,
-=======
   getPrefix,
   isBroadcastSuccess,
   registerCodecs,
->>>>>>> 8262b986
 } from './util'
 
 /**
@@ -110,12 +105,7 @@
    * @throws {"Invalid phrase"} Thrown if the given phase is invalid.
    */
   constructor({
-<<<<<<< HEAD
-    network = 'testnet',
-=======
     network = Network.Testnet,
-    phrase,
->>>>>>> 8262b986
     clientUrl,
     explorerUrls,
     rootDerivationPaths = {
@@ -135,6 +125,18 @@
       prefix: getPrefix(this.network),
     })
   }
+  deposit(params: DepositParam): Promise<string> {
+    throw new Error('Method not implemented.')
+  }
+  deposit(params: DepositParam): Promise<string> {
+    throw new Error('Method not implemented.')
+  }
+  getTransactionData(txId: string, assetAddress?: string): Promise<Tx> {
+    throw new Error('Method not implemented.')
+  }
+  getFees(params?: FeesParams): Promise<Fees> {
+    throw new Error('Method not implemented.')
+  }
 
   /**
    * Purge client.
@@ -247,11 +249,7 @@
    * @throws {"Invalid phrase"}
    * Thrown if the given phase is invalid.
    */
-<<<<<<< HEAD
   setPhrase = (phrase: string, walletIndex = 0): Promise<Address> => {
-=======
-  setPhrase(phrase: string, walletIndex = 0): Address {
->>>>>>> 8262b986
     if (this.phrase !== phrase) {
       if (!xchainCrypto.validatePhrase(phrase)) {
         throw new Error('Invalid phrase')
@@ -282,14 +280,8 @@
    * @throws {"Phrase not set"}
    * Throws an error if phrase has not been set before
    * */
-<<<<<<< HEAD
   private getPrivateKey = (index = 0): Promise<PrivKey> =>
     this.cosmosClient.getPrivKeyFromMnemonic(this.phrase, this.getFullDerivationPath(index))
-=======
-  private getPrivateKey(index = 0): PrivKey {
-    return this.cosmosClient.getPrivKeyFromMnemonic(this.phrase, this.getFullDerivationPath(index))
-  }
->>>>>>> 8262b986
 
   /**
    * Get the current address.
@@ -298,17 +290,12 @@
    *
    * @throws {Error} Thrown if phrase has not been set before. A phrase is needed to create a wallet and to derive an address from it.
    */
-<<<<<<< HEAD
   getAddress = async (index = 0): Promise<string> => {
     if (this.addrCache[this.phrase][index]) {
       return this.addrCache[this.phrase][index]
     }
     const address = await this.cosmosClient.getAddressFromMnemonic(this.phrase, this.getFullDerivationPath(index))
 
-=======
-  getAddress(index = 0): string {
-    const address = this.cosmosClient.getAddressFromMnemonic(this.phrase, this.getFullDerivationPath(index))
->>>>>>> 8262b986
     if (!address) {
       throw new Error('address not defined')
     }
@@ -333,7 +320,6 @@
    * @param {Asset} asset If not set, it will return all assets available. (optional)
    * @returns {Balance[]} The balance of the address.
    */
-<<<<<<< HEAD
   getBalance = async (address: Address, assets?: Asset[]): Promise<Balances> => {
     try {
       const balances = await this.cosmosClient.getBalance(address)
@@ -358,10 +344,6 @@
     } catch (error) {
       return Promise.reject(error)
     }
-=======
-  async getBalance(address: Address, assets?: Asset[]): Promise<Balance[]> {
-    return getBalance({ address, assets, cosmosClient: this.getCosmosClient() })
->>>>>>> 8262b986
   }
 
   /**
@@ -377,7 +359,6 @@
     const messageAction = undefined
     const offset = params?.offset || 0
     const limit = params?.limit || 10
-<<<<<<< HEAD
     const address = params?.address || (await this.getAddress())
     const txMinHeight = undefined
     const txMaxHeight = undefined
@@ -425,13 +406,6 @@
       history = history.filter((_, index) => index >= offset && index < offset + limit)
 
       const txs = await Promise.all(history.map(({ hash }) => this.getTransactionData(hash, address)))
-=======
-    const address = params?.address || this.getAddress()
-    const txMinHeight = undefined
-    const txMaxHeight = undefined
-
-    registerCodecs(getPrefix(this.network))
->>>>>>> 8262b986
 
     const txIncomingHistory = (
       await this.cosmosClient.searchTxFromRPC({
@@ -480,102 +454,6 @@
     }
   }
 
-  /**
-   * Get the transaction details of a given transaction id.
-   *
-   * @param {string} txId The transaction id.
-   * @returns {Tx} The transaction details of the given transaction id.
-   */
-<<<<<<< HEAD
-  getTransactionData = async (txId: string, address: Address): Promise<Tx> => {
-    try {
-      const txResult = await this.cosmosClient.txsHashGet(txId)
-      const txData: TxData | null = txResult.logs ? getDepositTxDataFromLogs(txResult.logs, address) : null
-
-      if (!txData) {
-        throw new Error(`Failed to get transaction data (tx-hash: ${txId})`)
-      }
-
-      const { from, to, type } = txData
-
-      return {
-        hash: txId,
-        asset: AssetRune,
-        from,
-        to,
-        date: new Date(txResult.timestamp),
-        type,
-        binanceFee: null,
-        confirmations: null,
-        ethCumulativeGasUsed: null,
-        ethGas: null,
-        ethGasPrice: null,
-        ethGasUsed: null,
-        ethTokenName: null,
-        ethTokenSymbol: null,
-      }
-    } catch (error) {
-      return Promise.reject(error)
-=======
-  async getTransactionData(txId: string, address: Address): Promise<Tx> {
-    const txResult = await this.cosmosClient.txsHashGet(txId)
-    const txData: TxData | null = txResult.logs ? getDepositTxDataFromLogs(txResult.logs, address) : null
-    if (!txData) throw new Error(`Failed to get transaction data (tx-hash: ${txId})`)
-
-    const { from, to, type } = txData
-
-    return {
-      hash: txId,
-      asset: AssetRuneNative,
-      from,
-      to,
-      date: new Date(txResult.timestamp),
-      type,
->>>>>>> 8262b986
-    }
-  }
-
-  /**
-   * Get the transaction details of a given transaction id. (from /thorchain/txs/hash)
-   *
-   * Node: /thorchain/txs/hash response doesn't have timestamp field.
-   *
-   * @param {string} txId The transaction id.
-   * @returns {Tx} The transaction details of the given transaction id.
-   */
-  async getDepositTransaction(txId: string): Promise<Omit<Tx, 'date'>> {
-    const result: TxResult = (await axios.get(`${this.getClientUrl().node}/thorchain/tx/${txId}`)).data
-
-    if (!result || !result.observed_tx) throw new Error('transaction not found')
-
-    const from: TxFrom[] = []
-    const to: TxTo[] = []
-    let asset
-    result.observed_tx.tx.coins.forEach((coin) => {
-      from.push({
-        from: result.observed_tx.tx.from_address,
-        amount: baseAmount(coin.amount, DECIMAL),
-      })
-<<<<<<< HEAD
-
-      return {
-        asset: asset || AssetRune,
-        from,
-        to,
-        type: 'transfer',
-        hash: txId,
-        binanceFee: null,
-        confirmations: null,
-        ethCumulativeGasUsed: null,
-        ethGas: null,
-        ethGasPrice: null,
-        ethGasUsed: null,
-        ethTokenName: null,
-        ethTokenSymbol: null,
-      }
-    } catch (error) {
-      return Promise.reject(error)
-    }
   }
 
   /**
@@ -608,14 +486,12 @@
         fee: response.value.fee,
         signatures: [],
         memo: '',
-=======
+        asset = assetFromString(coin.asset)
+      })
       to.push({
         to: result.observed_tx.tx.to_address,
         amount: baseAmount(coin.amount, DECIMAL),
->>>>>>> 8262b986
       })
-      asset = assetFromString(coin.asset)
-    })
 
     return {
       asset: asset || AssetRuneNative,
@@ -626,146 +502,3 @@
     }
   }
 
-  /**
-   * Transaction with MsgNativeTx.
-   *
-   * @param {DepositParam} params The transaction options.
-   * @returns {TxHash} The transaction hash.
-   *
-   * @throws {"insufficient funds"} Thrown if the wallet has insufficient funds.
-   * @throws {"failed to broadcast transaction"} Thrown if failed to broadcast transaction.
-   */
-<<<<<<< HEAD
-  deposit = async ({ walletIndex = 0, asset = AssetRune, amount, memo }: DepositParam): Promise<TxHash> => {
-    try {
-      const assetBalance = await this.getBalance(await this.getAddress(walletIndex), [asset])
-=======
-  async deposit({ walletIndex = 0, asset = AssetRuneNative, amount, memo }: DepositParam): Promise<TxHash> {
-    const assetBalance = await this.getBalance(this.getAddress(walletIndex), [asset])
->>>>>>> 8262b986
-
-    if (assetBalance.length === 0 || assetBalance[0].amount.amount().lt(amount.amount().plus(DEFAULT_GAS_VALUE))) {
-      throw new Error('insufficient funds')
-    }
-
-<<<<<<< HEAD
-      const signer = await this.getAddress(walletIndex)
-      const msgNativeTx = msgNativeTxFromJson({
-        coins: [
-          {
-            asset: getDenomWithChain(asset),
-            amount: amount.amount().toString(),
-          },
-        ],
-        memo,
-        signer,
-      })
-
-      const unsignedStdTx = await this.buildDepositTx(msgNativeTx)
-      const privateKey = await this.getPrivateKey(walletIndex)
-      const accAddress = AccAddress.fromBech32(signer)
-      const fee = unsignedStdTx.fee
-      // max. gas
-      fee.gas = '20000000'
-
-      return this.cosmosClient
-        .signAndBroadcast(unsignedStdTx, privateKey, accAddress)
-        .then((result) => result?.txhash ?? '')
-    } catch (error) {
-      return Promise.reject(error)
-    }
-=======
-    const signer = this.getAddress(walletIndex)
-    const msgNativeTx = msgNativeTxFromJson({
-      coins: [
-        {
-          asset: getDenomWithChain(asset),
-          amount: amount.amount().toString(),
-        },
-      ],
-      memo,
-      signer,
-    })
-
-    const unsignedStdTx: StdTx = await buildDepositTx(msgNativeTx, this.getClientUrl().node)
-    const privateKey = this.getPrivateKey(walletIndex)
-    const accAddress = AccAddress.fromBech32(signer)
-
-    return (await this.cosmosClient.signAndBroadcast(unsignedStdTx, privateKey, accAddress))?.txhash ?? ''
->>>>>>> 8262b986
-  }
-
-  /**
-   * Transfer balances with MsgSend
-   *
-   * @param {TxParams} params The transfer options.
-   * @returns {TxHash} The transaction hash.
-   */
-<<<<<<< HEAD
-  transfer = async ({ walletIndex = 0, asset = AssetRune, amount, recipient, memo }: TxParams): Promise<TxHash> => {
-    try {
-      registerCodecs(this.network)
-
-      const assetBalance = await this.getBalance(await this.getAddress(walletIndex), [asset])
-      const fee = await this.getFees()
-      if (assetBalance.length === 0 || assetBalance[0].amount.amount().lt(amount.amount().plus(fee.average.amount()))) {
-        throw new Error('insufficient funds')
-      }
-
-      const transferResult = await this.cosmosClient.transfer({
-        privkey: await this.getPrivateKey(walletIndex),
-        from: await this.getAddress(walletIndex),
-        to: recipient,
-        amount: amount.amount().toString(),
-        asset: getDenom(asset),
-        memo,
-        fee: {
-          amount: [],
-          gas: DEFAULT_GAS_VALUE,
-        },
-      })
-=======
-  async transfer({ walletIndex = 0, asset = AssetRuneNative, amount, recipient, memo }: TxParams): Promise<TxHash> {
-    registerCodecs(getPrefix(this.network))
-
-    const assetBalance = await this.getBalance(this.getAddress(walletIndex), [asset])
-    const fee = await this.getFees()
-    if (
-      assetBalance.length === 0 ||
-      assetBalance[0].amount.amount().lt(amount.amount().plus(fee[FeeOption.Average].amount()))
-    ) {
-      throw new Error('insufficient funds')
-    }
->>>>>>> 8262b986
-
-    const transferResult = await this.cosmosClient.transfer({
-      privkey: this.getPrivateKey(walletIndex),
-      from: this.getAddress(walletIndex),
-      to: recipient,
-      amount: amount.amount().toString(),
-      asset: getDenom(asset),
-      memo,
-      fee: {
-        amount: [],
-        gas: DEFAULT_GAS_VALUE,
-      },
-    })
-
-    if (!isBroadcastSuccess(transferResult)) {
-      throw new Error(`failed to broadcast transaction: ${transferResult.txhash}`)
-    }
-
-    return transferResult?.txhash || ''
-  }
-
-  /**
-   * Get the fees.
-   *
-   * @returns {Fees}
-   */
-  async getFees(): Promise<Fees> {
-    return getDefaultFees()
-  }
-}
-
-export { Client }