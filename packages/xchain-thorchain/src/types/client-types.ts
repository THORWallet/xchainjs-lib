--- conflicted
+++ resolved
@@ -1,9 +1,5 @@
-<<<<<<< HEAD
 import { Asset, BaseAmount } from '@thorwallet/xchain-util'
-=======
-import { Network } from '@xchainjs/xchain-client/lib'
-import { Asset, BaseAmount } from '@xchainjs/xchain-util'
->>>>>>> 18d96663
+import { Network } from '@thorwallet/xchain-client/lib'
 
 export type NodeUrl = {
   node: string
