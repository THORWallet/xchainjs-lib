--- conflicted
+++ resolved
@@ -1,10 +1,5 @@
-<<<<<<< HEAD
 import { Network, Tx } from '@thorwallet/xchain-client/lib'
 import { Asset, BaseAmount } from '@thorwallet/xchain-util'
-=======
-import { Network, Tx } from '@xchainjs/xchain-client'
-import { Asset, BaseAmount } from '@xchainjs/xchain-util'
->>>>>>> 8262b986
 
 export type NodeUrl = {
   node: string
@@ -33,10 +28,7 @@
   memo: string
 }
 
-<<<<<<< HEAD
 export const THORChain = 'THOR'
 export const AssetRune: Asset = { chain: THORChain, symbol: 'RUNE', ticker: 'RUNE' }
 
-=======
->>>>>>> 8262b986
 export type TxData = Pick<Tx, 'from' | 'to' | 'type'>