<<<<<<< HEAD
import { Msg, AccAddress } from '@thorwallet/cosmos-client'
import { StdTxFee } from '@thorwallet/cosmos-client/api'
import { StdSignature } from '@thorwallet/cosmos-client/x/auth'
=======
import { AccAddress, Msg } from 'cosmos-client'
import { StdTxFee } from 'cosmos-client/api'
import { StdSignature } from 'cosmos-client/x/auth'
>>>>>>> 8262b986

export type MsgCoin = {
  asset: string
  amount: string
}

export class MsgNativeTx extends Msg {
  coins: MsgCoin[]
  memo: string
  signer: AccAddress

  constructor(coins: MsgCoin[], memo: string, signer: AccAddress) {
    super()

    this.coins = coins
    this.memo = memo
    this.signer = signer
  }
}

/**
 * This creates MsgNativeTx from json.
 *
 * @param value
 * @returns {MsgNativeTx}
 */
export const msgNativeTxFromJson = (value: { coins: MsgCoin[]; memo: string; signer: string }): MsgNativeTx => {
  return new MsgNativeTx(value.coins, value.memo, AccAddress.fromBech32(value.signer))
}

export type AminoWrapping<T> = {
  type: string
  value: T
}

export type ThorchainDepositResponse = AminoWrapping<{
  msg: AminoWrapping<{
    coins: MsgCoin[]
    memo: string
    signer: string
  }>[]
  fee: StdTxFee
  signatures: StdSignature[]
  memo: string
  timeout_height: string
}>

export type TxResult = {
  observed_tx: {
    tx: {
      id: string
      chain: string
      from_address: string
      to_address: string
      coins: {
        asset: string
        amount: string
      }[]
      gas: {
        asset: string
        amount: string
      }[]
      memo: string
    }
    status: string
    signers: string[]
  }
  keysign_metric: {
    tx_id: string
    node_tss_times: null
  }
}<|MERGE_RESOLUTION|>--- conflicted
+++ resolved
@@ -1,12 +1,6 @@
-<<<<<<< HEAD
-import { Msg, AccAddress } from '@thorwallet/cosmos-client'
+import { AccAddress, Msg } from '@thorwallet/cosmos-client'
 import { StdTxFee } from '@thorwallet/cosmos-client/api'
 import { StdSignature } from '@thorwallet/cosmos-client/x/auth'
-=======
-import { AccAddress, Msg } from 'cosmos-client'
-import { StdTxFee } from 'cosmos-client/api'
-import { StdSignature } from 'cosmos-client/x/auth'
->>>>>>> 8262b986
 
 export type MsgCoin = {
   asset: string
