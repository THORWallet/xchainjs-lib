--- conflicted
+++ resolved
@@ -1,20 +1,17 @@
-import { Network, TxsPage } from '@xchainjs/xchain-client'
-import { CosmosSDKClient, RPCResponse, RPCTxSearchResult, TxResponse } from '@xchainjs/xchain-cosmos'
-import { AssetRuneNative, BaseAmount, assetAmount, assetToBase, baseAmount } from '@xchainjs/xchain-util'
+import { Network, TxsPage } from '@thorwallet/xchain-client'
+import { CosmosSDKClient, RPCResponse, RPCTxSearchResult, TxResponse } from '@thorwallet/xchain-cosmos'
+import { AssetRuneNative, BaseAmount, assetAmount, assetToBase, baseAmount } from '@thorwallet/xchain-util'
 import { BaseAccount, BroadcastTxCommitResult, Coin } from 'cosmos-client/api'
 import nock from 'nock'
 
-<<<<<<< HEAD
 import { TxsPage } from '@thorwallet/xchain-client'
 import { assetAmount, assetToBase, baseAmount, BaseAmount } from '@thorwallet/xchain-util'
 import { RPCResponse, RPCTxSearchResult, TxResponse, CosmosSDKClient } from '@thorwallet/xchain-cosmos'
 import { BroadcastTxCommitResult, Coin, BaseAccount } from 'cosmos-client/api'
 import { AssetRune, ThorchainDepositResponse } from '../src/types'
 import { Client } from '../src/client'
-=======
 import { Client } from '../src/client'
 import { ThorchainDepositResponse } from '../src/types'
->>>>>>> 8262b986
 
 const mockAccountsAddress = (
   url: string,
@@ -253,11 +250,7 @@
 
     expect(type).toEqual('transfer')
     expect(hash).toEqual(txHash)
-<<<<<<< HEAD
-    expect(asset).toEqual(AssetRune)
-=======
     expect(asset).toEqual(AssetRuneNative)
->>>>>>> 8262b986
     expect(from[0].from).toEqual(address)
     expect(from[0].amount.amount().toString()).toEqual(assetToBase(assetAmount(0.02)).amount().toString())
     expect(from[1].from).toEqual(address)
@@ -396,11 +389,7 @@
 
     expect(type).toEqual('transfer')
     expect(hash).toEqual(txHash)
-<<<<<<< HEAD
-    expect(asset).toEqual(AssetRune)
-=======
     expect(asset).toEqual(AssetRuneNative)
->>>>>>> 8262b986
     expect(from[0].from).toEqual(address)
     expect(from[0].amount.amount().toString()).toEqual(assetToBase(assetAmount(0.02)).amount().toString())
     expect(from[1].from).toEqual(address)
