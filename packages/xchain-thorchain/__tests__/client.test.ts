import { Network, TxsPage } from '@xchainjs/xchain-client'
import { CosmosSDKClient, RPCResponse, RPCTxSearchResult, TxResponse } from '@xchainjs/xchain-cosmos'
import { BaseAmount, assetAmount, assetToBase, baseAmount } from '@xchainjs/xchain-util'
import { BaseAccount, BroadcastTxCommitResult, Coin } from 'cosmos-client/api'
import nock from 'nock'

<<<<<<< HEAD
import { TxsPage } from '@xchainjs/xchain-client'
import { assetAmount, assetToBase, assetToString, baseAmount, BaseAmount } from '@xchainjs/xchain-util'
import { RPCResponse, RPCTxSearchResult, TxResponse, CosmosSDKClient } from '@xchainjs/xchain-cosmos'
import { BroadcastTxCommitResult, Coin, BaseAccount } from 'cosmos-client/api'
import { AssetRune, ThorchainDepositResponse } from '../src/types'
=======
>>>>>>> 283ad40f
import { Client } from '../src/client'
import { AssetRune, ThorchainDepositResponse } from '../src/types'

const mockAccountsAddress = (
  url: string,
  address: string,
  result: {
    height: number
    result: BaseAccount
  },
) => {
  nock(url).get(`/auth/accounts/${address}`).reply(200, result)
}

const mockAccountsBalance = (
  url: string,
  address: string,
  result: {
    height: number
    result: Coin[]
  },
) => {
  nock(url).get(`/bank/balances/${address}`).reply(200, result)
}

const mockThorchainDeposit = (url: string, result: ThorchainDepositResponse) => {
  nock(url).post('/thorchain/deposit').reply(200, result)
}

const assertTxsPost = (url: string, memo: undefined | string, result: BroadcastTxCommitResult): void => {
  nock(url)
    .post(`/txs`, (body) => {
      expect(body.tx.msg.length).toEqual(1)
      expect(body.tx.memo).toEqual(memo)
      return true
    })
    .reply(200, result)
}

const mockTxHistory = (url: string, result: RPCResponse<RPCTxSearchResult>): void => {
  nock(url)
    .get(`/tx_search`)
    .twice()
    .query((_) => true)
    .reply(200, result)
}

const assertTxHashGet = (url: string, hash: string, result: TxResponse): void => {
  nock(url).get(`/txs/${hash}`).reply(200, result)
}

describe('Client Test', () => {
  let thorClient: Client
  let thorMainClient: Client
  const phrase = 'rural bright ball negative already grass good grant nation screen model pizza'
  const mainnet_address_path0 = 'thor19kacmmyuf2ysyvq3t9nrl9495l5cvktjs0yfws'
  const mainnet_address_path1 = 'thor1hrf34g3lxwvpk7gjte0xvahf3txnq8ecgaf4nc'
  const testnet_address_path0 = 'tthor19kacmmyuf2ysyvq3t9nrl9495l5cvktj5c4eh4'
  const testnet_address_path1 = 'tthor1hrf34g3lxwvpk7gjte0xvahf3txnq8ecv2c92a'

  beforeEach(() => {
    thorClient = new Client({ phrase, network: 'testnet' as Network })
    thorMainClient = new Client({ phrase, network: 'mainnet' as Network })
  })

  afterEach(() => {
    thorClient.purgeClient()
    thorMainClient.purgeClient()
  })

  it('should start with empty wallet', async () => {
    const thorClientEmptyMain = new Client({ phrase, network: 'mainnet' as Network })
    const addressMain = thorClientEmptyMain.getAddress()
    expect(addressMain).toEqual(mainnet_address_path0)

    const thorClientEmptyTest = new Client({ phrase, network: 'testnet' as Network })
    const addressTest = thorClientEmptyTest.getAddress()
    expect(addressTest).toEqual(testnet_address_path0)
  })

  it('should derive address accordingly to the user param', async () => {
    const thorClientEmptyMain = new Client({
      phrase,
      network: 'mainnet' as Network /*, derivationPath: "44'/931'/0'/0/0" */,
    })
    const addressMain = thorClientEmptyMain.getAddress()
    expect(addressMain).toEqual(mainnet_address_path0)

    const viaSetPhraseAddr1 = thorClientEmptyMain.getAddress(1 /*, "44'/931'/0'/0/1" */)
    expect(viaSetPhraseAddr1).toEqual(mainnet_address_path1)

    const thorClientEmptyTest = new Client({
      phrase,
      network: 'testnet' as Network /*, derivationPath: "44'/931'/0'/0/0"*/,
    })
    const addressTest = thorClientEmptyTest.getAddress()
    expect(addressTest).toEqual(testnet_address_path0)

    const viaSetPhraseAddr1Test = thorClientEmptyTest.getAddress(1 /*, "44'/931'/0'/0/1"*/)
    expect(viaSetPhraseAddr1Test).toEqual(testnet_address_path1)

    const thorClientEmptyMain1 = new Client({
      phrase,
      network: 'mainnet' as Network /*, derivationPath: "44'/931'/0'/0/1"*/,
    })
    const addressMain1 = thorClientEmptyMain1.getAddress(1)
    expect(addressMain1).toEqual(mainnet_address_path1)

    const thorClientEmptyTest1 = new Client({
      phrase,
      network: 'testnet' as Network /*, derivationPath: "44'/931'/0'/0/1"*/,
    })
    const addressTest1 = thorClientEmptyTest1.getAddress(1)
    expect(addressTest1).toEqual(testnet_address_path1)
  })

  it('throws an error passing an invalid phrase', async () => {
    expect(() => {
      new Client({ phrase: 'invalid phrase', network: 'mainnet' as Network })
    }).toThrow()

    expect(() => {
      new Client({ phrase: 'invalid phrase', network: 'testnet' as Network })
    }).toThrow()
  })

  it('should have right address', async () => {
    expect(thorClient.getAddress()).toEqual(testnet_address_path0)

    expect(thorMainClient.getAddress()).toEqual(mainnet_address_path0)
  })

  it('should allow to get the CosmosSDKClient', async () => {
    expect(thorClient.getCosmosClient()).toBeInstanceOf(CosmosSDKClient)
  })

  it('should update net', async () => {
    thorMainClient.setNetwork('testnet' as Network)
    expect(thorMainClient.getNetwork()).toEqual('testnet')

    const address = await thorMainClient.getAddress()
    expect(address).toEqual(testnet_address_path0)
  })

  it('should init, should have right prefix', async () => {
    expect(thorClient.validateAddress(thorClient.getAddress())).toEqual(true)

    thorClient.setNetwork('mainnet' as Network)
    expect(thorClient.validateAddress(thorClient.getAddress())).toEqual(true)
  })

  it('should have right client url', async () => {
    thorClient.setClientUrl({
      mainnet: {
        node: 'new mainnet client',
        rpc: 'new mainnet client',
      },
      testnet: {
        node: 'new testnet client',
        rpc: 'new testnet client',
      },
    })

    thorClient.setNetwork('mainnet' as Network)
    expect(thorClient.getClientUrl().node).toEqual('new mainnet client')

    thorClient.setNetwork('testnet' as Network)
    expect(thorClient.getClientUrl().node).toEqual('new testnet client')
  })

  it('has no balances', async () => {
    mockAccountsBalance(thorClient.getClientUrl().node, testnet_address_path0, {
      height: 0,
      result: [],
    })
    const balances = await thorClient.getBalance(thorClient.getAddress(0))
    expect(balances.length).toEqual(1)
    expect(assetToString(balances[0].asset)).toEqual(assetToString(AssetRune))
    expect(balances[0].amount.amount().isEqualTo(baseAmount(0).amount())).toBeTruthy()
  })

  it('has balances', async () => {
    thorMainClient.setNetwork('mainnet' as Network)
    // mainnet - has balance: thor147jegk6e9sum7w3svy3hy4qme4h6dqdkgxhda5
    // mainnet - 0: thor19kacmmyuf2ysyvq3t9nrl9495l5cvktjs0yfws
    mockAccountsBalance(thorMainClient.getClientUrl().node, 'thor147jegk6e9sum7w3svy3hy4qme4h6dqdkgxhda5', {
      height: 0,
      result: [
        {
          denom: 'rune',
          amount: '100',
        },
      ],
    })

    const balances = await thorMainClient.getBalance('thor147jegk6e9sum7w3svy3hy4qme4h6dqdkgxhda5')
    expect(balances.length).toEqual(1)
    expect(balances[0].asset).toEqual(AssetRune)
    expect(balances[0].amount.amount().isEqualTo(baseAmount(100).amount())).toBeTruthy()
  })

  it('has an empty tx history', async () => {
    const expected: TxsPage = {
      total: 0,
      txs: [],
    }

    mockTxHistory(thorClient.getClientUrl().rpc, {
      jsonrpc: '2.0',
      id: -1,
      result: {
        txs: [],
        total_count: '0',
      },
    })

    const transactions = await thorClient.getTransactions({
      address: 'tthor13gym97tmw3axj3hpewdggy2cr288d3qffr8skg',
      limit: 1,
    })
    expect(transactions).toEqual(expected)
  })

  it('has tx history', async () => {
    const historyData = require('../__mocks__/responses/tx_search/sender-tthor137kees65jmhjm3gxyune0km5ea0zkpnj4lw29f.json')
    const bondTxData = require('../__mocks__/responses/txs/bond-tn-9C175AF7ACE9FCDC930B78909FFF598C18CBEAF9F39D7AA2C4D9A27BB7E55A5C.json')
    const address = 'tthor137kees65jmhjm3gxyune0km5ea0zkpnj4lw29f'
    const txHash = '9C175AF7ACE9FCDC930B78909FFF598C18CBEAF9F39D7AA2C4D9A27BB7E55A5C'
    mockTxHistory(thorClient.getClientUrl().rpc, historyData)

    assertTxHashGet(thorClient.getClientUrl().node, txHash, bondTxData)

    const txs = await thorClient.getTransactions({
      address: 'tthor137kees65jmhjm3gxyune0km5ea0zkpnj4lw29f',
    })

    expect(txs.total).toEqual(1)

    const { type, hash, asset, from, to } = txs.txs[0]

    expect(type).toEqual('transfer')
    expect(hash).toEqual(txHash)
    expect(asset).toEqual(AssetRune)
    expect(from[0].from).toEqual(address)
    expect(from[0].amount.amount().toString()).toEqual(assetToBase(assetAmount(0.02)).amount().toString())
    expect(from[1].from).toEqual(address)
    expect(from[1].amount.amount().toString()).toEqual(assetToBase(assetAmount(1700)).amount().toString())
    expect(to[0].to).toEqual('tthor1dheycdevq39qlkxs2a6wuuzyn4aqxhve3hhmlw')
    expect(to[0].amount.amount().toString()).toEqual(assetToBase(assetAmount(0.02)).amount().toString())
    expect(to[1].to).toEqual('tthor17gw75axcnr8747pkanye45pnrwk7p9c3uhzgff')
    expect(to[1].amount.amount().toString()).toEqual(assetToBase(assetAmount(1700)).amount().toString())
  })

  it('transfer', async () => {
    const to_address = 'tthor19kacmmyuf2ysyvq3t9nrl9495l5cvktj5c4eh4'
    const send_amount: BaseAmount = baseAmount(10000, 6)
    const memo = 'transfer'

    const expected_txsPost_result = {
      check_tx: {},
      deliver_tx: {},
      txhash: 'EA2FAC9E82290DCB9B1374B4C95D7C4DD8B9614A96FACD38031865EB1DBAE24D',
      height: 0,
      logs: [],
    }

    mockAccountsAddress(thorClient.getClientUrl().node, testnet_address_path0, {
      height: 0,
      result: {
        coins: [
          {
            denom: 'rune',
            amount: '210000000',
          },
        ],
        account_number: '0',
        sequence: '0',
      },
    })
    mockAccountsBalance(thorClient.getClientUrl().node, testnet_address_path0, {
      height: 0,
      result: [
        {
          denom: 'rune',
          amount: '210000000',
        },
      ],
    })
    assertTxsPost(thorClient.getClientUrl().node, memo, expected_txsPost_result)

    const result = await thorClient.transfer({
      asset: AssetRune,
      recipient: to_address,
      amount: send_amount,
      memo,
    })

    expect(result).toEqual('EA2FAC9E82290DCB9B1374B4C95D7C4DD8B9614A96FACD38031865EB1DBAE24D')
  })

  it('deposit', async () => {
    const send_amount: BaseAmount = baseAmount(10000, 6)
    const memo = 'swap:BNB.BNB:tbnb1ftzhmpzr4t8ta3etu4x7nwujf9jqckp3th2lh0'

    const expected_txsPost_result = {
      check_tx: {},
      deliver_tx: {},
      txhash: 'EA2FAC9E82290DCB9B1374B4C95D7C4DD8B9614A96FACD38031865EB1DBAE24D',
      height: 0,
      logs: [],
    }

    mockAccountsAddress(thorClient.getClientUrl().node, testnet_address_path0, {
      height: 0,
      result: {
        coins: [
          {
            denom: 'rune',
            amount: '210000000',
          },
        ],
        account_number: '0',
        sequence: '0',
      },
    })
    mockAccountsBalance(thorClient.getClientUrl().node, testnet_address_path0, {
      height: 0,
      result: [
        {
          denom: 'rune',
          amount: '210000000',
        },
      ],
    })
    mockThorchainDeposit(thorClient.getClientUrl().node, {
      type: 'cosmos-sdk/StdTx',
      value: {
        msg: [
          {
            type: 'thorchain/MsgDeposit',
            value: {
              coins: [
                {
                  asset: 'THOR.RUNE',
                  amount: '10000',
                },
              ],
              memo: 'swap:BNB.BNB:tbnb1ftzhmpzr4t8ta3etu4x7nwujf9jqckp3th2lh0',
              signer: 'tthor19kacmmyuf2ysyvq3t9nrl9495l5cvktj5c4eh4',
            },
          },
        ],
        fee: {
          amount: [],
          gas: '100000000',
        },
        signatures: [],
        memo: '',
        timeout_height: '0',
      },
    })
    assertTxsPost(thorClient.getClientUrl().node, '', expected_txsPost_result)

    const result = await thorClient.deposit({
      asset: AssetRune,
      amount: send_amount,
      memo,
    })

    expect(result).toEqual('EA2FAC9E82290DCB9B1374B4C95D7C4DD8B9614A96FACD38031865EB1DBAE24D')
  })

  it('get transaction data for BOND tx', async () => {
    const txData = require('../__mocks__/responses/txs/bond-tn-9C175AF7ACE9FCDC930B78909FFF598C18CBEAF9F39D7AA2C4D9A27BB7E55A5C.json')
    const txHash = '9C175AF7ACE9FCDC930B78909FFF598C18CBEAF9F39D7AA2C4D9A27BB7E55A5C'
    const address = 'tthor137kees65jmhjm3gxyune0km5ea0zkpnj4lw29f'
    assertTxHashGet(thorClient.getClientUrl().node, txHash, txData)
    const { type, hash, asset, from, to } = await thorClient.getTransactionData(txHash, address)

    expect(type).toEqual('transfer')
    expect(hash).toEqual(txHash)
    expect(asset).toEqual(AssetRune)
    expect(from[0].from).toEqual(address)
    expect(from[0].amount.amount().toString()).toEqual(assetToBase(assetAmount(0.02)).amount().toString())
    expect(from[1].from).toEqual(address)
    expect(from[1].amount.amount().toString()).toEqual(assetToBase(assetAmount(1700)).amount().toString())
    expect(to[0].to).toEqual('tthor1dheycdevq39qlkxs2a6wuuzyn4aqxhve3hhmlw')
    expect(to[0].amount.amount().toString()).toEqual(assetToBase(assetAmount(0.02)).amount().toString())
    expect(to[1].to).toEqual('tthor17gw75axcnr8747pkanye45pnrwk7p9c3uhzgff')
    expect(to[1].amount.amount().toString()).toEqual(assetToBase(assetAmount(1700)).amount().toString())
  })

  it('should return valid explorer url', () => {
    expect(thorClient.getExplorerUrl()).toEqual('https://viewblock.io/thorchain?network=testnet')

    thorClient.setNetwork('mainnet' as Network)
    expect(thorClient.getExplorerUrl()).toEqual('https://viewblock.io/thorchain')
  })

  it('should retrun valid explorer address url', () => {
    expect(thorClient.getExplorerAddressUrl('tthorabc')).toEqual(
      'https://viewblock.io/thorchain/address/tthorabc?network=testnet',
    )

    thorClient.setNetwork('mainnet' as Network)
    expect(thorClient.getExplorerAddressUrl('thorabc')).toEqual('https://viewblock.io/thorchain/address/thorabc')
  })

  it('should retrun valid explorer tx url', () => {
    expect(thorClient.getExplorerTxUrl('txhash')).toEqual('https://viewblock.io/thorchain/tx/txhash?network=testnet')

    thorClient.setNetwork('mainnet' as Network)
    expect(thorClient.getExplorerTxUrl('txhash')).toEqual('https://viewblock.io/thorchain/tx/txhash')
  })
})<|MERGE_RESOLUTION|>--- conflicted
+++ resolved
@@ -1,17 +1,9 @@
 import { Network, TxsPage } from '@xchainjs/xchain-client'
 import { CosmosSDKClient, RPCResponse, RPCTxSearchResult, TxResponse } from '@xchainjs/xchain-cosmos'
-import { BaseAmount, assetAmount, assetToBase, baseAmount } from '@xchainjs/xchain-util'
+import { BaseAmount, assetAmount, assetToBase, assetToString, baseAmount } from '@xchainjs/xchain-util'
 import { BaseAccount, BroadcastTxCommitResult, Coin } from 'cosmos-client/api'
 import nock from 'nock'
 
-<<<<<<< HEAD
-import { TxsPage } from '@xchainjs/xchain-client'
-import { assetAmount, assetToBase, assetToString, baseAmount, BaseAmount } from '@xchainjs/xchain-util'
-import { RPCResponse, RPCTxSearchResult, TxResponse, CosmosSDKClient } from '@xchainjs/xchain-cosmos'
-import { BroadcastTxCommitResult, Coin, BaseAccount } from 'cosmos-client/api'
-import { AssetRune, ThorchainDepositResponse } from '../src/types'
-=======
->>>>>>> 283ad40f
 import { Client } from '../src/client'
 import { AssetRune, ThorchainDepositResponse } from '../src/types'
 
