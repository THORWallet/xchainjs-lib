--- conflicted
+++ resolved
@@ -308,34 +308,6 @@
     expect(result).toEqual('EA2FAC9E82290DCB9B1374B4C95D7C4DD8B9614A96FACD38031865EB1DBAE24D')
   })
 
-<<<<<<< HEAD
-  it('should return valid explorer url', () => {
-    // Client created with network === 'testnet'
-    expect(thorClient.getExplorerUrl()).toEqual('https://thorchain.net')
-
-    thorClient.setNetwork('mainnet')
-    expect(thorClient.getExplorerUrl()).toEqual('https://thorchain.net')
-  })
-
-  it('should retrun valid explorer address url', () => {
-    expect(thorClient.getExplorerAddressUrl('anotherTestAddressHere')).toEqual(
-      'https://thorchain.net/addresses/anotherTestAddressHere',
-    )
-
-    thorClient.setNetwork('mainnet')
-    expect(thorClient.getExplorerAddressUrl('testAddressHere')).toEqual(
-      'https://thorchain.net/addresses/testAddressHere',
-    )
-  })
-
-  it('should retrun valid explorer tx url', () => {
-    expect(thorClient.getExplorerTxUrl('anotherTestTxHere')).toEqual(
-      'https://thorchain.net/txs/anotherTestTxHere',
-    )
-
-    thorClient.setNetwork('mainnet')
-    expect(thorClient.getExplorerTxUrl('testTxHere')).toEqual('https://thorchain.net/txs/testTxHere')
-=======
   it('get transaction data', async () => {
     thorClient.setNetwork('mainnet')
     assertTxHashGet(thorClient.getClientUrl(), '19BFC1E8EBB10AA1EC6B82E380C6F5FD349D367737EA8D55ADB4A24F0F7D1066', {
@@ -372,6 +344,33 @@
     expect(tx.from[0].amount.amount().isEqualTo(baseAmount(1000000, 6).amount())).toBeTruthy()
     expect(tx.to[0].to).toEqual('thor19kacmmyuf2ysyvq3t9nrl9495l5cvktjs0yfws')
     expect(tx.to[0].amount.amount().isEqualTo(baseAmount(1000000, 6).amount())).toBeTruthy()
->>>>>>> 4493c5e4
+  })
+
+  it('should return valid explorer url', () => {
+    // Client created with network === 'testnet'
+    expect(thorClient.getExplorerUrl()).toEqual('https://thorchain.net')
+
+    thorClient.setNetwork('mainnet')
+    expect(thorClient.getExplorerUrl()).toEqual('https://thorchain.net')
+  })
+
+  it('should retrun valid explorer address url', () => {
+    expect(thorClient.getExplorerAddressUrl('anotherTestAddressHere')).toEqual(
+      'https://thorchain.net/addresses/anotherTestAddressHere',
+    )
+
+    thorClient.setNetwork('mainnet')
+    expect(thorClient.getExplorerAddressUrl('testAddressHere')).toEqual(
+      'https://thorchain.net/addresses/testAddressHere',
+    )
+  })
+
+  it('should retrun valid explorer tx url', () => {
+    expect(thorClient.getExplorerTxUrl('anotherTestTxHere')).toEqual(
+      'https://thorchain.net/txs/anotherTestTxHere',
+    )
+
+    thorClient.setNetwork('mainnet')
+    expect(thorClient.getExplorerTxUrl('testTxHere')).toEqual('https://thorchain.net/txs/testTxHere')
   })
 })