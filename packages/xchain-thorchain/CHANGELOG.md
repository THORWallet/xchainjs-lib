<<<<<<< HEAD
=======
# v.0.19.2 (2021-09-27)

## Fix

- Increase `gas` to `500,000,000` (five hundred million)

# v.0.19.1 (2021-09-26)

## Fix

- Increase `gas` to `30,000,000` (thirty million)

# v.0.19.0 (2021-09-10)

## Breaking change

- Extract `buildDepositTx` from `Client` into `utils`

## Add

- Add `getBalance` to `utils`

# v.0.18.0 (2021-09-08)

## Add

- Make `buildDepositTx` public and overrides its fee
- Add `DEPOSIT_GAS_VALUE`

## Breaking change

- Remove `AssetRune` in favour of using `AssetRuneNative` of `xchain-util` only
- Extract `getChainId` into `util` module

# v.0.17.7 (2021-07-20)

## Fix

- cosmos 0.42.x has too many breaking changes that wren't caught in the last version, downgrade "cosmos-client": "0.39.2"

# v.0.17.6 (2021-07-19)

## Update

- bumping peer dependency "cosmos-client": "0.39.2" -> "cosmos-client": "^0.42.7"

# v.0.17.5 (2021-07-18)

## Update

- Updated rollupjs to include axios to enlable usage on node

# v.0.17.4 (2021-07-14)

### Fix

- Bump `fee.gas to `25000000` (twenty five million) to try to avoid failing withdraw txs

# v.0.17.3 (2021-07-07)

## Update

- Use latest `xchain-client@0.10.1` + `xchain-util@0.3.0`

# v.0.17.2 (2021-07-05)

## Fix

- refactored client methods to use regular method syntax (not fat arrow) in order for bcall to super.xxx() to work properly

>>>>>>> 8262b986
# v.0.17.1 (2021-06-29)

### Fix

- Stick with `cosmos-client@0.39.2`

### Add

- Add examples to README

# v.0.17.0 (2021-06-21)

### Fix

- Fix `to` / `from` addresses by parsing tx data from event logs

### Breaking change

- Remove deprecated `getTxDataFromResponse` helper

# v.0.16.1 (2021-06-14)

### Fix

- Double `fee.gas to `20000000` (twenty million) to avoid failing withdraw transactions

# v.0.16.0 (2021-06-08)

### Breaking change

- Use `viewblock` as default explorer
- [types] Refactored structure of explorer urls (via `type ExplorerUrls`)
- [types] Refactored `ExplorerUrl`
- [client] Constructor accepts `ExplorerUrls`
- [client] Removed `getExplorerNodeUrl` (use `getExplorerAddressUrl` instead)
- [client] Extract `getDefaultClientUrl` into `utils`
- [utils] Renamed `getDefaultExplorerUrlByNetwork` -> `getDefaultExplorerUrl`
- [utils] Removed `getDefaultExplorerAddressUrl`, `getDefaultExplorerNodeUrl`, `getDefaultExplorerTxUrl`
- [utils] Added `getExplorerTxUrl`, `getExplorerAddressUrl`, `getExplorerUrl` helpers

# v.0.15.2 (2021-06-01)

### Update

- updated peer deps

# v.0.15.0 (2021-05-17)

### Breaking change

- added support for HD wallets

# v.0.14.0 (2021-05-05)

### Breaking change

- Latest @xchainjs/xchain-client@0.8.0
- Latest @xchainjs/xchain-util@0.2.7

# v.0.13.7 (2021-04-21)

### Update

- Export `MSG_SEND` `MSG_DEPOSIT` `MAX_COUNT`
- Added `getCosmosClient()`
- Extend `getTransactions` parameters with an optional `filterFn`

# v.0.13.6 (2021-04-16)

### Update

- Set `fee.gas` to `10000000` (ten million) in `deposit` due to failing withdraw transactions

# v.0.13.5 (2021-04-16)

### Update

- Set `fee.gas` to `1000000` (one million) in `deposit`

# v.0.13.4 (2021-04-16)

### Update

- Set `fee.gas` to `auto` in `deposit`
- Try sending `deposit` tx up to 3x
- Updates `DEFAULT_GAS_VALUE` to `2000000`

# v.0.13.3 (2021-04-12)

### Breaking changes

- Change `/addresses` to `/address` for explorer url.

### Update

- Add util helpers for explorer urls.

# v.0.13.2 (2021-04-01)

### Update

- Updates `getDefaultClientUrl` to use new mainnet endpoints

# v.0.13.1 (2021-03-18)

### Fix

- Changed `getDefaultExplorerUrl` to return valid urls

# v.0.13.0 (2021-03-02)

### Breaking change

- replace `find`, `findIndex`
- Update @xchainjs/xchain-client package to 0.7.0
- Update @xchainjs/xchain-cosmos package to 0.11.0

# v.0.12.0 (2021-02-24)

### Breaking change

- Update @xchainjs/xchain-client package to 0.6.0
- Update @xchainjs/xchain-cosmos package to 0.10.0
- Update `getBalance`

# v.0.11.1 (2021-02-24)

### Breaking change

- Update @xchainjs/xchain-cosmos package to 0.9.0

### Fix

- Fix `getTransactions` - sort transactions from latest
- Fix `DECIMAL`

# v.0.11.0 (2021-02-19)

### Breaking change

- Update @xchainjs/xchain-client package to 0.5.0

### Update

- Add `Service Providers` section in README.md

### Fix

- Fix `peerDependencies`

# v.0.10.1 (2021-02-05)

### Update

- Update `getTransactions` to support incoming transactions

### Breaking change

- Update @xchainjs/xchain-client package to 0.4.0
- Update @xchainjs/xchain-crypto package to 0.2.3

# v.0.10.0 (2021-02-03)

### Breaking changes

- Change `getTransactions` to use tendermint rpc. (transaction query from the latest ones.)

# v.0.9.3 (2021-02-02)

### Update

- Add `getExplorerNodeUrl`

# v.0.9.2 (2021-01-30)

- Clear lib folder on build

# v.0.9.1 (2021-01-26)

### Fix

- Fix `deposit`. Use `/thorchain/deposit` to build a deposit transaction.

# v.0.9.0 (2021-01-15)

### Breaking change

- Move `getPrefix` to util

# v.0.8.0 (2021-01-13)

### Breaking change

- change MsgNativeTx.fromJson

# v.0.7.1 (2021-01-06)

### Fix

- Fix getTransactions pagination issue #168

### Update

- Update comments for documentation

# v.0.7.0 (2020-12-28)

### Breaking change

- Extract `getDefaultFees` from `Client` to `utils` #157

# v.0.6.2 (2020-12-23)

### Update

- Use latest xchain-client@0.2.1

### Fix

- Fix invalid assets comparison #151

### Breaking change

- Remove `validateAddress` from `ThorchainClient` #149

# v.0.6.1 (2020-12-18)

### Update

- Add `setClientUrl`
- Add `getDefaultClientUrl`
- Add `getClientUrlByNetwork`

### Fix

- Fix client url for multichain testnet (`https://testnet.thornode.thorchain.info`)

# v.0.6.0 (2020-12-16)

### Update

- Set the latest multi-chain node
- Update `getTransactionData`, `getTransactions`
- Update `transfer` (for `MsgSend`)
- Update `deposit` (for `MsgNativeTx`)

# v.0.5.0 (2020-12-11)

### Update

- Update dependencies
- Add `getDefaultFees`

# v.0.4.2 (2020-11-23)

### Fix

- Fix import of `cosmos/codec`

### Update

- Use latest `@xchainjs/cosmos@0.4.2`

# v.0.4.1 (2020-11-23)

### Update

- Update to latest `@xchainjs/*` packages and other dependencies

# v.0.4.0 (2020-11-20)

### Breaking change

- Update @xchainjs/xchain-crypto package to 0.2.0, deprecating old keystores<|MERGE_RESOLUTION|>--- conflicted
+++ resolved
@@ -1,5 +1,3 @@
-<<<<<<< HEAD
-=======
 # v.0.19.2 (2021-09-27)
 
 ## Fix
@@ -70,7 +68,6 @@
 
 - refactored client methods to use regular method syntax (not fat arrow) in order for bcall to super.xxx() to work properly
 
->>>>>>> 8262b986
 # v.0.17.1 (2021-06-29)
 
 ### Fix
