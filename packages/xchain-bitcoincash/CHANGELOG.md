<<<<<<< HEAD
# v.0.11.7 (2021-06-25)

- accepting legacy BCH addresses
=======
# v.0.11.9 (2021-09-06)

- updated to the latest dependencies

# v.0.11.8 (2021-07-07)

- Use latest `xchain-client@0.10.1` + `xchain-util@0.3.0`

# v.0.11.7 (2021-06-29)

- accepting legacy BCH addresses
- added support for pulling fees from thornode.
>>>>>>> 8262b986

# v.0.11.6 (2021-06-19)

- changed rollupjs to treat axios as external lib

# v.0.11.5 (2021-06-01)

- update peer deps
- refactor BCH utils.buildTx() to remove extra code

# v.0.11.4 (2021-05-31)

- refactor utils.buildTx() to include the memo for calculating inputs with accumulate() but re-adds it into outputs using `psbt.addOutput` to avoid dust attack error

# v.0.11.3 (2021-05-31)

### Breaking Change

- remove adding memo to targetOutputs for `coinselect/accumulative`
- add memo output by using `transactionBuilder`

# v.0.11.1 (2021-05-30)

- add `coinselect/accumulative` to devDependency and peerDependency, to select which utxos to use as inputs for transfer

# v.0.11.0 (2021-05-17)

### Breaking change

- added support for HD wallets

# v.0.10.2 (2021-05-25)

- Changed `utils/getPrefix` to return an empty string

# v.0.10.1 (2021-05-24)

- Fixed missed addresses' stripping out for `parseTransaction`

# v.0.10.0 (2021-05-21)

### Breaking change

- Reverts prefix removal and legacy address usage

# v.0.9.0 (2021-05-05)

### Breaking change

- Latest @xchainjs/xchain-client@0.8.0
- Latest @xchainjs/xchain-util@0.2.7

# v.0.8.0 (2021-04-12)

### Breaking changes

- remove bitcoin cash address prefix. (`bchtest:` & `bitcoincash:`)

# v.0.7.2 (2021-03-15)

### Fix

- Fix default mainnet url

# v.0.7.1 (2021-03-05)

### Update

- Update `getBalance` to include unconfirmed balances.

# v.0.7.0 (2021-03-02)

### Breaking change

- replace `find`, `findIndex`
- Update @xchainjs/xchain-client package to 0.7.0

# v.0.6.0 (2021-02-26)

### Breaking change

- Change lib to `@psf/bitcoincashjs-lib`

### Fix

- Fix transaction broadcast causing cors error

# v.0.5.0 (2021-02-24)

### Breaking change

- Update @xchainjs/xchain-client package to 0.6.0

# v.0.4.0 (2021-02-19)

### Breaking change

- Update @xchainjs/xchain-client package to 0.5.0

# v.0.3.0 (2021-02-18)

### Breaking change

- Make `feeRate` optional in `transfer()`, default is `fast`

### Fix

- Fix `peerDependencies`

### Update

- Update README.md

# v.0.2.0

### Breaking change

- Update @xchainjs/xchain-client package to 0.4.0
- Update @xchainjs/xchain-crypto package to 0.2.3
- Update parameters of haskcoin APIs ...

### Update

- Add `Service Providers` section in README.md
- Add `scanUTXOs`, `transfer`, `getFees`
- Update `Service Providers` in Readme.md
- Update API mocked tests

### Fix

- Fix derivation path

# v.0.1.1

- Clear lib folder on build<|MERGE_RESOLUTION|>--- conflicted
+++ resolved
@@ -1,8 +1,3 @@
-<<<<<<< HEAD
-# v.0.11.7 (2021-06-25)
-
-- accepting legacy BCH addresses
-=======
 # v.0.11.9 (2021-09-06)
 
 - updated to the latest dependencies
@@ -15,7 +10,6 @@
 
 - accepting legacy BCH addresses
 - added support for pulling fees from thornode.
->>>>>>> 8262b986
 
 # v.0.11.6 (2021-06-19)
 
