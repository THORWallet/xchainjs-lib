import commonjs from 'rollup-plugin-commonjs'
import json from 'rollup-plugin-json'
import resolve from 'rollup-plugin-node-resolve'
import typescript from 'rollup-plugin-typescript2'

import pkg from './package.json'

export default {
  input: 'src/index.ts',
  output: [
    {
      file: pkg.main,
      format: 'cjs',
      exports: 'named',
      sourcemap: true,
    },
    {
      file: pkg.module,
      format: 'es',
      exports: 'named',
      sourcemap: true,
    },
  ],
  plugins: [
    json(),
    typescript({
      rollupCommonJSResolveHack: true,
      exclude: '__tests__/**',
      clean: true,
      browser: true,
    }),
    resolve({ extensions: ['.js', '.ts'], preferBuiltins: true, browser: true }),
    commonjs({
      browser: true,
    }),
  ],
  external: [
    'readable-stream',
    '@psf/bitcoincashjs-lib',
    'bchaddrjs',
    'buffer',
    'stream',
    'string_decoder',
<<<<<<< HEAD
    '@thorwallet/xchain-client',
=======
    '@xchainjs/xchain-client',
>>>>>>> 8262b986
    'axios',
  ],
}<|MERGE_RESOLUTION|>--- conflicted
+++ resolved
@@ -41,11 +41,7 @@
     'buffer',
     'stream',
     'string_decoder',
-<<<<<<< HEAD
     '@thorwallet/xchain-client',
-=======
-    '@xchainjs/xchain-client',
->>>>>>> 8262b986
     'axios',
   ],
 }