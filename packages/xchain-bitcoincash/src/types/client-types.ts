--- conflicted
+++ resolved
@@ -1,8 +1,4 @@
-<<<<<<< HEAD
-import { Address, Balance, FeeOptionKey, Fees } from '@thorwallet/xchain-client'
-=======
-import { Address, Balance, FeeOption, Fees, Network, TxHash } from '@xchainjs/xchain-client'
->>>>>>> 8262b986
+import { Address, Balance, FeeOption, Fees, Network, TxHash } from '@thorwallet/xchain-client'
 
 export type FeeRate = number
 export type FeeRates = Record<FeeOption, FeeRate>
