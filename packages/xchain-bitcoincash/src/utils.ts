--- conflicted
+++ resolved
@@ -1,13 +1,9 @@
-<<<<<<< HEAD
-const bitcash = require('@psf/bitcoincashjs-lib')
 
 import * as bchaddr from 'bchaddrjs'
 import coininfo from 'coininfo'
 import { Address, Balance, Fees, Network, Tx, TxFrom, TxParams, TxTo } from '@thorwallet/xchain-client'
 import { AssetBCH, BaseAmount, baseAmount } from '@thorwallet/xchain-util/lib'
-=======
 import * as bitcash from '@psf/bitcoincashjs-lib'
->>>>>>> 8262b986
 import {
   Address,
   Balance,
@@ -197,10 +193,6 @@
  * @param {Network} network
  * @returns {string} bchaddr network
  */
-<<<<<<< HEAD
-export const toBCHAddressNetwork = (network: Network): string =>
-  network === 'testnet' ? bchaddr.Network.Testnet : bchaddr.Network.Mainnet
-=======
 export const toBCHAddressNetwork = (network: Network): string => {
   switch (network) {
     case Network.Mainnet:
@@ -209,7 +201,6 @@
       return bchaddr.Network.Testnet
   }
 }
->>>>>>> 8262b986
 
 /**
  * Validate the BCH address.
@@ -271,20 +262,10 @@
   haskoinUrl: string
 }): Promise<{
   builder: TransactionBuilder
-<<<<<<< HEAD
-  inputUTXOs: UTXOs
-}> => {
-  try {
-    const recipientCashAddress = toCashAddress(recipient)
-    if (!validateAddress(recipientCashAddress, network)) {
-      return Promise.reject(new Error('Invalid address'))
-    }
-=======
   utxos: UTXO[]
 }> => {
   const recipientCashAddress = toCashAddress(recipient)
   if (!validateAddress(recipientCashAddress, network)) throw new Error('Invalid address')
->>>>>>> 8262b986
 
   const utxos = await scanUTXOs(haskoinUrl, sender)
   if (utxos.length === 0) throw new Error('No utxos to send')
@@ -328,18 +309,9 @@
     transactionBuilder.addOutput(compiledMemo, 0) // Add OP_RETURN {script, value}
   }
 
-<<<<<<< HEAD
-    return {
-      builder: transactionBuilder,
-      inputUTXOs: inputs,
-    }
-  } catch (e) {
-    return Promise.reject(e)
-=======
   return {
     builder: transactionBuilder,
     utxos: inputs,
->>>>>>> 8262b986
   }
 }
 
