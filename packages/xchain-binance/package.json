{
<<<<<<< HEAD
  "name": "@thorwallet/xchain-binance",
  "version": "0.0.1-alpha.869+49db531",
=======
  "name": "@xchainjs/xchain-binance",
  "version": "5.3.1",
>>>>>>> 8262b986
  "description": "Custom Binance client and utilities used by XChainJS clients",
  "keywords": [
    "BNB",
    "Binance",
    "XChain"
  ],
  "author": "THORChain",
  "homepage": "https://github.com/xchainjs/xchainjs-lib",
  "license": "MIT",
  "main": "lib/index.js",
  "module": "lib/index.esm.js",
  "typings": "lib/index.d.ts",
  "directories": {
    "lib": "lib",
    "test": "__tests__"
  },
  "files": [
    "lib"
  ],
  "repository": {
    "type": "git",
    "url": "git@github.com:xchainjs/xchainjs-lib.git"
  },
  "scripts": {
    "clean": "rimraf lib/**",
    "build": "yarn clean && rollup -c",
    "test": "jest",
    "compile": "tsc -p tsconfig.build.json",
    "lint": "eslint \"{src,__tests__}/**/*.ts\" --fix --max-warnings 0",
    "prepublishOnly": "yarn build"
  },
  "devDependencies": {
<<<<<<< HEAD
    "@binance-chain/javascript-sdk": "^4.1.1",
    "@thorwallet/xchain-client": "0.0.1-alpha.869+49db531",
    "@thorwallet/xchain-crypto": "0.0.1-alpha.869+49db531",
    "@thorwallet/xchain-util": "0.0.1-alpha.869+49db531",
    "@types/big.js": "^4.0.5",
    "bip32": "^2.0.6"
=======
    "@binance-chain/javascript-sdk": "^4.2.0",
    "@types/big.js": "^4.0.5",
    "@xchainjs/xchain-client": "^0.10.3",
    "@xchainjs/xchain-crypto": "^0.2.6",
    "@xchainjs/xchain-util": "^0.3.1"
>>>>>>> 8262b986
  },
  "publishConfig": {
    "access": "public"
  },
  "peerDependencies": {
<<<<<<< HEAD
    "@binance-chain/javascript-sdk": "^4.1.1",
    "@thorwallet/xchain-client": "0.0.1-alpha.869+49db531",
    "@thorwallet/xchain-crypto": "0.0.1-alpha.869+49db531",
    "@thorwallet/xchain-util": "0.0.1-alpha.869+49db531"
  },
  "gitHead": "0d871f1d15f4694e6416e10b123af7b37cc623cf"
=======
    "@binance-chain/javascript-sdk": "^4.2.0",
    "@xchainjs/xchain-client": "^0.10.2",
    "@xchainjs/xchain-crypto": "^0.2.6",
    "@xchainjs/xchain-util": "^0.3.1"
  }
>>>>>>> 8262b986
}<|MERGE_RESOLUTION|>--- conflicted
+++ resolved
@@ -1,11 +1,6 @@
 {
-<<<<<<< HEAD
   "name": "@thorwallet/xchain-binance",
   "version": "0.0.1-alpha.869+49db531",
-=======
-  "name": "@xchainjs/xchain-binance",
-  "version": "5.3.1",
->>>>>>> 8262b986
   "description": "Custom Binance client and utilities used by XChainJS clients",
   "keywords": [
     "BNB",
@@ -38,37 +33,24 @@
     "prepublishOnly": "yarn build"
   },
   "devDependencies": {
-<<<<<<< HEAD
-    "@binance-chain/javascript-sdk": "^4.1.1",
     "@thorwallet/xchain-client": "0.0.1-alpha.869+49db531",
     "@thorwallet/xchain-crypto": "0.0.1-alpha.869+49db531",
     "@thorwallet/xchain-util": "0.0.1-alpha.869+49db531",
-    "@types/big.js": "^4.0.5",
-    "bip32": "^2.0.6"
-=======
+    "bip32": "^2.0.6",
     "@binance-chain/javascript-sdk": "^4.2.0",
     "@types/big.js": "^4.0.5",
     "@xchainjs/xchain-client": "^0.10.3",
     "@xchainjs/xchain-crypto": "^0.2.6",
     "@xchainjs/xchain-util": "^0.3.1"
->>>>>>> 8262b986
   },
   "publishConfig": {
     "access": "public"
   },
   "peerDependencies": {
-<<<<<<< HEAD
-    "@binance-chain/javascript-sdk": "^4.1.1",
+    "@binance-chain/javascript-sdk": "^4.2.0",
     "@thorwallet/xchain-client": "0.0.1-alpha.869+49db531",
     "@thorwallet/xchain-crypto": "0.0.1-alpha.869+49db531",
     "@thorwallet/xchain-util": "0.0.1-alpha.869+49db531"
   },
   "gitHead": "0d871f1d15f4694e6416e10b123af7b37cc623cf"
-=======
-    "@binance-chain/javascript-sdk": "^4.2.0",
-    "@xchainjs/xchain-client": "^0.10.2",
-    "@xchainjs/xchain-crypto": "^0.2.6",
-    "@xchainjs/xchain-util": "^0.3.1"
-  }
->>>>>>> 8262b986
 }