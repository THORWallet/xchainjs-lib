import { FeeType, Network } from '@xchainjs/xchain-client'
import { Asset, AssetBNB, BNBChain, baseAmount } from '@xchainjs/xchain-util'
import nock from 'nock'

import { Client as BinanceClient } from '../src/client'
<<<<<<< HEAD
import { Asset, AssetBNB, baseAmount, BNBChain } from '@thorwallet/xchain-util'
=======
>>>>>>> 8262b986
import { Account, Fees, TransactionResult, TxPage } from '../src/types/binance'

const mockGetAccount = (url: string, address: string, result: Account, ntimes = 1, status = 200) => {
  nock(url).get(`/api/v1/account/${address}`).times(ntimes).reply(status, result)
}

const mockGetFees = (url: string, result: Fees) => {
  nock(url).get('/api/v1/fees').reply(200, result)
}
// eslint-disable-next-line @typescript-eslint/no-explicit-any
const mockThornodeGetFees = (url: string, result: any[]) => {
  nock(url).get('/thorchain/inbound_addresses').reply(200, result)
}
const mockTxHash = (url: string, hash: string, result: TransactionResult) => {
  nock(url).get(`/api/v1/tx/${hash}?format=json`).reply(200, result)
}

const mockSearchTransactions = (url: string, result: TxPage) => {
  nock(url)
    .get(`/api/v1/transactions`)
    .query((_) => true)
    .reply(200, result)
}

const mockNodeInfo = (url: string) => {
  nock(url)
    .get('/api/v1/node-info')
    .reply(200, {
      node_info: {
        network: 'Binance-Chain-Ganges',
      },
    })
}

const mockTxSend = (url: string) => {
  nock(url)
    .post('/api/v1/broadcast?sync=true')
    .reply(200, [
      {
        code: 0,
        hash: '90F7F45652D05800EED577CBA805A6858C3867E08A07D627BECC0D6304E52A31',
        log: 'Msg 0: ',
        ok: true,
      },
    ])
}

describe('BinanceClient Test', () => {
  let bnbClient: BinanceClient

  // HDWallet: https://github.com/binance-chain/go-sdk/blob/8f0e838a5402c99cc08057a04eaece6dfd99181f/keys/hdpath.go#L20
  // https://github.com/ebellocchia/bip_utils#complete-code-example

  // Note: This phrase is created by https://iancoleman.io/bip39/ and will never been used in a real-world
  const phrase = 'rural bright ball negative already grass good grant nation screen model pizza'
  const mainnetaddress_path0 = 'bnb1zd87q9dywg3nu7z38mxdcxpw8hssrfp9e738vr'
  const mainnetaddress_path1 = 'bnb1vjlcrl5d9t8sexzajsr57taqmxf6jpmgng3gmn'

  const testnetaddress_path0 = 'tbnb1zd87q9dywg3nu7z38mxdcxpw8hssrfp9htcrvj'
  const testnetaddress_path1 = 'tbnb1vjlcrl5d9t8sexzajsr57taqmxf6jpmgaacvmz'

  const singleTxFee = baseAmount(37500)
  const transferFee = { type: 'base' as FeeType, average: singleTxFee, fast: singleTxFee, fastest: singleTxFee }
  const multiTxFee = baseAmount(30000)
  const multiSendFee = { type: 'base' as FeeType, average: multiTxFee, fast: multiTxFee, fastest: multiTxFee }

  const transferAmount = baseAmount(1000000)

  const phraseForTX = 'wheel leg dune emerge sudden badge rough shine convince poet doll kiwi sleep labor hello'
  const testnetaddress_path0ForTx = 'tbnb1t95kjgmjc045l2a728z02textadd98yt339jk7'

  const mainnetClientURL = 'https://dex.binance.org'
  const testnetClientURL = 'https://testnet-dex.binance.org'
  const thornodeMainetClientURL = 'https://thornode.thorchain.info'

  beforeEach(async () => {
    bnbClient = new BinanceClient({ phrase, network: 'mainnet' as Network })
  })

  afterEach(async () => {
    bnbClient.purgeClient()
  })

  it('should start with empty wallet', async () => {
    const bnbClientEmptyMain = new BinanceClient({ phrase, network: 'mainnet' as Network })
    const addressMain = bnbClientEmptyMain.getAddress()
    expect(addressMain).toEqual(mainnetaddress_path0)

    const bnbClientEmptyTest = new BinanceClient({ phrase, network: Network.Testnet })
    const addressTest = bnbClientEmptyTest.getAddress()
    expect(addressTest).toEqual(testnetaddress_path0)
  })

  it('should support derivation index as string', async () => {
    const bnbForTxClientEmptyMain = new BinanceClient({ phrase: phraseForTX, network: Network.Testnet })
    const address_path0ForTx = bnbForTxClientEmptyMain.getAddress()
    expect(address_path0ForTx).toEqual(testnetaddress_path0ForTx)

    const bnbClientEmptyMain = new BinanceClient({ phrase, network: 'mainnet' as Network })
    const addressMain = bnbClientEmptyMain.getAddress()
    expect(addressMain).toEqual(mainnetaddress_path0)
    const bnbClientEmptyMain_path1 = new BinanceClient({ phrase, network: 'mainnet' as Network })
    expect(bnbClientEmptyMain_path1.getAddress(1)).toEqual(mainnetaddress_path1)

    const bnbClientEmptyTest = new BinanceClient({ phrase, network: Network.Testnet })
    const addressTest = bnbClientEmptyTest.getAddress()
    expect(addressTest).toEqual(testnetaddress_path0)
    const bnbClientEmptyTest_path1 = new BinanceClient({ phrase, network: Network.Testnet })
    expect(bnbClientEmptyTest_path1.getAddress(1)).toEqual(testnetaddress_path1)
  })

  it('throws an error passing an invalid phrase', async () => {
    expect(() => {
      new BinanceClient({ phrase: 'invalid phrase', network: 'mainnet' as Network })
    }).toThrow()
  })

  it('should have right address', async () => {
    expect(bnbClient.getAddress()).toEqual(mainnetaddress_path0)
    expect(bnbClient.getAddress(1)).toEqual(mainnetaddress_path1)
  })

  it('should update net', () => {
    const client = new BinanceClient({ phrase, network: 'mainnet' as Network })
    client.setNetwork(Network.Testnet)
    expect(client.getNetwork()).toEqual('testnet')
    expect(client.getAddress()).toEqual(testnetaddress_path0)
  })

  it('setPhrase should return address', () => {
    expect(bnbClient.setPhrase(phrase)).toEqual(mainnetaddress_path0)

    bnbClient.setNetwork(Network.Testnet)
    expect(bnbClient.setPhrase(phrase)).toEqual(testnetaddress_path0)
  })

  it('should validate address', () => {
    expect(bnbClient.validateAddress(mainnetaddress_path0)).toBeTruthy()

    bnbClient.setNetwork(Network.Testnet)
    expect(bnbClient.validateAddress(testnetaddress_path0)).toBeTruthy()
  })

  it('has no balances', async () => {
    mockGetAccount(mainnetClientURL, 'bnb1v8cprldc948y7mge4yjept48xfqpa46mmcrpku', {
      account_number: 0,
      address: 'bnb1v8cprldc948y7mge4yjept48xfqpa46mmcrpku',
      balances: [],
      public_key: [],
      flags: 0,
      sequence: 0,
    })
    let balances = await bnbClient.getBalance('bnb1v8cprldc948y7mge4yjept48xfqpa46mmcrpku')
    expect(balances).toEqual([])

    mockGetAccount(
      mainnetClientURL,
      'bnb1ja07feunxx6z9kue3fn05dazt0gpn4y9e5t8rn',
      {
        account_number: 0,
        address: '',
        balances: [],
        public_key: [],
        flags: 0,
        sequence: 0,
      },
      1,
      404,
    )
    balances = await bnbClient.getBalance('bnb1ja07feunxx6z9kue3fn05dazt0gpn4y9e5t8rn')
    expect(balances).toEqual([])
  })

  it('has balances', async () => {
    bnbClient.setNetwork(Network.Testnet)

    mockGetAccount(testnetClientURL, 'tbnb1zd87q9dywg3nu7z38mxdcxpw8hssrfp9htcrvj', {
      account_number: 29408,
      address: 'tbnb1zd87q9dywg3nu7z38mxdcxpw8hssrfp9htcrvj',
      balances: [
        {
          free: '12.89087500',
          frozen: '0.10000000',
          locked: '0.00000000',
          symbol: 'BNB',
        },
        {
          free: '12.89087510',
          frozen: '0.10000000',
          locked: '0.00000000',
          symbol: 'RUNE',
        },
      ],
      public_key: [],
      flags: 0,
      sequence: 5,
    })

    const AssetRune: Asset = { chain: BNBChain, symbol: 'RUNE', ticker: 'RUNE' }

    const balances = await bnbClient.getBalance('tbnb1zd87q9dywg3nu7z38mxdcxpw8hssrfp9htcrvj', [AssetBNB, AssetRune])

    expect(balances.length).toEqual(2)

    let amount = balances[0].amount

    expect(amount.amount().isEqualTo(1289087500)).toBeTruthy()

    amount = balances[1].amount

    expect(amount.amount().isEqualTo(1289087510)).toBeTruthy()
  })

  it('fetches account data', async () => {
    bnbClient.setNetwork(Network.Testnet)
    mockGetAccount(testnetClientURL, 'tbnb1zd87q9dywg3nu7z38mxdcxpw8hssrfp9htcrvj', {
      account_number: 123,
      address: 'tbnb1zd87q9dywg3nu7z38mxdcxpw8hssrfp9htcrvj',
      balances: [],
      public_key: [],
      flags: 0,
      sequence: 5,
    })

    const { account_number, address, balances, flags, sequence } = await bnbClient.getAccount()
    expect(account_number).toEqual(123)
    expect(address).toEqual('tbnb1zd87q9dywg3nu7z38mxdcxpw8hssrfp9htcrvj')
    expect(balances.length).toEqual(0)
    expect(flags).toEqual(0)
    expect(sequence).toEqual(5)
  })

  it('fetches the transfer fees', async () => {
    mockThornodeGetFees(thornodeMainetClientURL, [
      {
        chain: 'BCH',
        pub_key: 'thorpub1addwnpepqgphxg4kqfwvcha2dr9m44r4k73cqm2yd74vumyvke78zjj80mzrwh4y6nw',
        address: 'qzr0swflj9fq26ktjhxh6q0kl9ddvxljlye66s7lvx',
        halted: false,
        gas_rate: '3',
      },
      {
        chain: 'BNB',
        pub_key: 'thorpub1addwnpepqgphxg4kqfwvcha2dr9m44r4k73cqm2yd74vumyvke78zjj80mzrwh4y6nw',
        address: 'bnb1smurj0u32gzk4ju4e47srahetttphuhe64gyg4',
        halted: false,
        gas_rate: '37500',
      },
      {
        chain: 'BTC',
        pub_key: 'thorpub1addwnpepqgphxg4kqfwvcha2dr9m44r4k73cqm2yd74vumyvke78zjj80mzrwh4y6nw',
        address: 'bc1qsmurj0u32gzk4ju4e47srahetttphuhewtfrdk',
        halted: false,
        gas_rate: '72',
      },
      {
        chain: 'ETH',
        pub_key: 'thorpub1addwnpepqgphxg4kqfwvcha2dr9m44r4k73cqm2yd74vumyvke78zjj80mzrwh4y6nw',
        address: '0xbcd3fd5588369d84f4fefde45ccfdc3e74d5a805',
        router: '0x42A5Ed456650a09Dc10EBc6361A7480fDd61f27B',
        halted: false,
        gas_rate: '30',
      },
      {
        chain: 'LTC',
        pub_key: 'thorpub1addwnpepqgphxg4kqfwvcha2dr9m44r4k73cqm2yd74vumyvke78zjj80mzrwh4y6nw',
        address: 'ltc1qsmurj0u32gzk4ju4e47srahetttphuhe2hn84x',
        halted: false,
        gas_rate: '75',
      },
    ])

    const fees = await bnbClient.getFees()
    expect(fees.type).toEqual(transferFee.type)
    expect(fees.average.amount().isEqualTo(singleTxFee.amount())).toBeTruthy()
    expect(fees.fast.amount().isEqualTo(singleTxFee.amount())).toBeTruthy()
    expect(fees.fastest.amount().isEqualTo(singleTxFee.amount())).toBeTruthy()
  })

  it('fetches the multisend fees', async () => {
    mockGetFees(mainnetClientURL, [
      {
        msg_type: 'tokensFreeze',
        fee: 500000,
        fee_for: 1,
      },
      {
        fixed_fee_params: {
          msg_type: 'send',
          fee: 37500,
          fee_for: 1,
        },
        multi_transfer_fee: 30000,
        lower_limit_as_multi: 2,
      },
    ])

    const fees = await bnbClient.getMultiSendFees()
    expect(fees.type).toEqual(multiSendFee.type)
    expect(fees.average.amount().isEqualTo(multiTxFee.amount())).toBeTruthy()
    expect(fees.fast.amount().isEqualTo(multiTxFee.amount())).toBeTruthy()
    expect(fees.fastest.amount().isEqualTo(multiTxFee.amount())).toBeTruthy()
  })

  it('fetches single and multi fees', async () => {
    mockGetFees(mainnetClientURL, [
      {
        msg_type: 'tokensFreeze',
        fee: 500000,
        fee_for: 1,
      },
      {
        fixed_fee_params: {
          msg_type: 'send',
          fee: 37500,
          fee_for: 1,
        },
        multi_transfer_fee: 30000,
        lower_limit_as_multi: 2,
      },
    ])

    const { single, multi } = await bnbClient.getSingleAndMultiFees()
    expect(single.type).toEqual(transferFee.type)
    expect(single.average.amount().isEqualTo(singleTxFee.amount())).toBeTruthy()
    expect(single.fast.amount().isEqualTo(singleTxFee.amount())).toBeTruthy()
    expect(single.fastest.amount().isEqualTo(singleTxFee.amount())).toBeTruthy()

    expect(multi.type).toEqual(multiSendFee.type)
    expect(multi.average.amount().isEqualTo(multiTxFee.amount())).toBeTruthy()
    expect(multi.fast.amount().isEqualTo(multiTxFee.amount())).toBeTruthy()
    expect(multi.fastest.amount().isEqualTo(multiTxFee.amount())).toBeTruthy()
  })

  it('should broadcast a transfer', async () => {
    const client = new BinanceClient({ phrase: phraseForTX, network: Network.Testnet })
    expect(client.getAddress()).toEqual(testnetaddress_path0ForTx)

    mockGetAccount(
      testnetClientURL,
      testnetaddress_path0ForTx,
      {
        account_number: 0,
        address: testnetaddress_path0ForTx,
        balances: [
          {
            free: '1.00037500',
            frozen: '0.10000000',
            locked: '0.00000000',
            symbol: 'BNB',
          },
        ],
        public_key: [],
        flags: 0,
        sequence: 0,
      },
      3,
    )

    const beforeTransfer = await client.getBalance(client.getAddress(0))
    expect(beforeTransfer.length).toEqual(1)

    mockNodeInfo(testnetClientURL)
    mockTxSend(testnetClientURL)

    const txHash = await client.transfer({
      asset: AssetBNB,
      recipient: testnetaddress_path0ForTx,
      amount: transferAmount,
    })
    expect(txHash).toEqual(expect.any(String))

    mockGetAccount(testnetClientURL, testnetaddress_path0ForTx, {
      account_number: 0,
      address: testnetaddress_path0ForTx,
      balances: [
        {
          free: '1.00000000',
          frozen: '0.10000000',
          locked: '0.00000000',
          symbol: 'BNB',
        },
      ],
      public_key: [],
      flags: 0,
      sequence: 0,
    })

    const afterTransfer = await client.getBalance(client.getAddress(0))
    expect(afterTransfer.length).toEqual(1)

    const expected = beforeTransfer[0].amount
      .amount()
      .minus(transferFee.average.amount())
      .isEqualTo(afterTransfer[0].amount.amount())
    expect(expected).toBeTruthy()
  })

  it('should broadcast a multi transfer', async () => {
    const client = new BinanceClient({ phrase: phraseForTX, network: Network.Testnet })
    expect(client.getAddress()).toEqual(testnetaddress_path0ForTx)

    mockGetAccount(
      testnetClientURL,
      testnetaddress_path0ForTx,
      {
        account_number: 0,
        address: testnetaddress_path0ForTx,
        balances: [
          {
            free: '1.00090000',
            frozen: '0.10000000',
            locked: '0.00000000',
            symbol: 'BNB',
          },
        ],
        public_key: [],
        flags: 0,
        sequence: 0,
      },
      3,
    )

    const beforeTransfer = await client.getBalance(client.getAddress(0))
    expect(beforeTransfer.length).toEqual(1)

    const transactions = [
      {
        to: testnetaddress_path0ForTx,
        coins: [
          {
            asset: AssetBNB,
            amount: transferAmount,
          },
        ],
      },
      {
        to: testnetaddress_path0ForTx,
        coins: [
          {
            asset: AssetBNB,
            amount: transferAmount,
          },
        ],
      },
      {
        to: testnetaddress_path0ForTx,
        coins: [
          {
            asset: AssetBNB,
            amount: transferAmount,
          },
        ],
      },
    ]

    mockNodeInfo(testnetClientURL)
    mockTxSend(testnetClientURL)

    const txHash = await client.multiSend({ transactions })
    expect(txHash).toEqual(expect.any(String))

    mockGetAccount(testnetClientURL, testnetaddress_path0ForTx, {
      account_number: 0,
      address: testnetaddress_path0ForTx,
      balances: [
        {
          free: '1.00000000',
          frozen: '0.10000000',
          locked: '0.00000000',
          symbol: 'BNB',
        },
      ],
      public_key: [],
      flags: 0,
      sequence: 0,
    })

    const afterTransfer = await client.getBalance(client.getAddress(0))
    expect(afterTransfer.length).toEqual(1)

    const expected = beforeTransfer[0].amount
      .amount()
      .minus(multiSendFee.average.amount().multipliedBy(transactions.length))
      .isEqualTo(afterTransfer[0].amount.amount())
    expect(expected).toBeTruthy()
  })

  it('has an empty tx history', async () => {
    const bnbClientEmptyMain = new BinanceClient({
      phrase: 'nose link choose blossom social craft they better render provide escape talk',
      network: 'mainnet' as Network,
    })

    mockSearchTransactions(mainnetClientURL, {
      total: 0,
      tx: [],
    })

    const txArray = await bnbClientEmptyMain.getTransactions()
    expect(txArray).toEqual({ total: 0, txs: [] })
  })

  it('has tx history', async () => {
    bnbClient.setNetwork(Network.Testnet)

    mockSearchTransactions(testnetClientURL, {
      total: 1,
      tx: [
        {
          txHash: 'A9E8E05603658BF3A295F04C856FE69E79EDA7375A307369F37411939BC321BB',
          blockHeight: 85905063,
          txType: 'TRANSFER',
          timeStamp: '2020-11-06T12:38:42.889Z',
          fromAddr: testnetaddress_path0ForTx,
          toAddr: 'bnb14qsnqxrjg68k5w6duq4fseap6fkg9m8fspz8f2',
          value: '1000',
          txAsset: 'BNB',
          txFee: '0.00000000',
          proposalId: null,
          txAge: 10,
          orderId: 'EB54F541FAA756D3666DC8C9B9931FAC1D19CAC3-192151',
          code: 0,
          data: '',
          confirmBlocks: 0,
          memo: '',
          source: 100,
          sequence: 192150,
        },
      ],
    })

    const txArray = await bnbClient.getTransactions({ address: testnetaddress_path0ForTx })
    expect(txArray.total).toBeTruthy()
    expect(txArray.txs.length).toBeTruthy()
  })

  it('get transaction data', async () => {
    mockTxHash(mainnetClientURL, 'A9E8E05603658BF3A295F04C856FE69E79EDA7375A307369F37411939BC321BB', {
      hash: 'A9E8E05603658BF3A295F04C856FE69E79EDA7375A307369F37411939BC321BB',
      log: 'Msg 0: ',
      height: '85905063',
      code: 0,
      tx: {
        type: 'auth/StdTx',
        value: {
          data: null,
          memo: 'SWAP:THOR.RUNE',
          msg: [
            {
              type: 'cosmos-sdk/Send',
              value: {
                inputs: [
                  {
                    address: 'bnb1jxfh2g85q3v0tdq56fnevx6xcxtcnhtsmcu64m',
                    coins: [
                      {
                        amount: 107167590000000,
                        denom: 'BNB',
                      },
                    ],
                  },
                ],
                outputs: [
                  {
                    address: 'bnb1fm4gqjxkrdfk8f23xjv6yfx3k7vhrdck8qp6a6',
                    coins: [
                      {
                        amount: 107167590000000,
                        denom: 'BNB',
                      },
                    ],
                  },
                ],
              },
            },
          ],
          signatures: [
            {
              account_number: 496097,
              pub_key: Buffer.from(''),
              sequence: 0,
              signature: Buffer.from(''),
            },
          ],
          source: 0,
        },
      },
    })
    mockSearchTransactions(mainnetClientURL, {
      total: 0,
      tx: [
        {
          txHash: 'A9E8E05603658BF3A295F04C856FE69E79EDA7375A307369F37411939BC321BB',
          blockHeight: 85905063,
          txType: 'TRANSFER',
          timeStamp: '2020-11-06T12:38:42.889Z',
          fromAddr: 'bnb1jxfh2g85q3v0tdq56fnevx6xcxtcnhtsmcu64m',
          toAddr: 'bnb1fm4gqjxkrdfk8f23xjv6yfx3k7vhrdck8qp6a6',
          value: '1071675.9',
          txAsset: 'BNB',
          txFee: '0.00000000',
          proposalId: null,
          txAge: 10,
          orderId: 'EB54F541FAA756D3666DC8C9B9931FAC1D19CAC3-192151',
          code: 0,
          data: '',
          confirmBlocks: 0,
          memo: '',
          source: 100,
          sequence: 192150,
        },
      ],
    })
    const tx = await bnbClient.getTransactionData('A9E8E05603658BF3A295F04C856FE69E79EDA7375A307369F37411939BC321BB')
    expect(tx.hash).toEqual('A9E8E05603658BF3A295F04C856FE69E79EDA7375A307369F37411939BC321BB')
    expect(tx.from[0].from).toEqual('bnb1jxfh2g85q3v0tdq56fnevx6xcxtcnhtsmcu64m')
    expect(tx.from[0].amount.amount().isEqualTo(baseAmount(107167590000000, 8).amount())).toBeTruthy()
    expect(tx.to[0].to).toEqual('bnb1fm4gqjxkrdfk8f23xjv6yfx3k7vhrdck8qp6a6')
    expect(tx.to[0].amount.amount().isEqualTo(baseAmount(107167590000000, 8).amount())).toBeTruthy()
  })

  it('should return valid explorer url', () => {
    // Client created with network === 'mainnet'
    expect(bnbClient.getExplorerUrl()).toEqual('https://explorer.binance.org')

    bnbClient.setNetwork(Network.Testnet)
    expect(bnbClient.getExplorerUrl()).toEqual('https://testnet-explorer.binance.org')
  })

  it('should retrun valid explorer address url', () => {
    expect(bnbClient.getExplorerAddressUrl('anotherTestAddressHere')).toEqual(
      'https://explorer.binance.org/address/anotherTestAddressHere',
    )

    bnbClient.setNetwork(Network.Testnet)
    expect(bnbClient.getExplorerAddressUrl('testAddressHere')).toEqual(
      'https://testnet-explorer.binance.org/address/testAddressHere',
    )
  })

  it('should retrun valid explorer tx url', () => {
    expect(bnbClient.getExplorerTxUrl('anotherTestTxHere')).toEqual('https://explorer.binance.org/tx/anotherTestTxHere')

    bnbClient.setNetwork(Network.Testnet)
    expect(bnbClient.getExplorerTxUrl('testTxHere')).toEqual('https://testnet-explorer.binance.org/tx/testTxHere')
  })
})<|MERGE_RESOLUTION|>--- conflicted
+++ resolved
@@ -3,10 +3,6 @@
 import nock from 'nock'
 
 import { Client as BinanceClient } from '../src/client'
-<<<<<<< HEAD
-import { Asset, AssetBNB, baseAmount, BNBChain } from '@thorwallet/xchain-util'
-=======
->>>>>>> 8262b986
 import { Account, Fees, TransactionResult, TxPage } from '../src/types/binance'
 
 const mockGetAccount = (url: string, address: string, result: Account, ntimes = 1, status = 200) => {
