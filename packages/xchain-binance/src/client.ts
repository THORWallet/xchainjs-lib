--- conflicted
+++ resolved
@@ -13,14 +13,10 @@
   TxHistoryParams,
   TxParams,
   TxsPage,
-<<<<<<< HEAD
-} from '@thorwallet/xchain-client'
-=======
   XChainClient,
   XChainClientParams,
   singleFee,
-} from '@xchainjs/xchain-client'
->>>>>>> 8262b986
+} from '@thorwallet/xchain-client'
 import {
   Asset,
   AssetBNB,
@@ -32,15 +28,12 @@
   assetToString,
   baseAmount,
   baseToAsset,
-<<<<<<< HEAD
   BNBChain,
   assetToString,
 } from '@thorwallet/xchain-util'
 import { getSeed, validatePhrase, bip32 } from '@thorwallet/xchain-crypto'
 import { isTransferFee, parseTx, getPrefix, BNB_DECIMAL } from './util'
 import { SignedSend } from '@binance-chain/javascript-sdk/lib/types'
-=======
-} from '@xchainjs/xchain-util'
 import axios from 'axios'
 
 import {
@@ -53,7 +46,6 @@
 } from './types/binance'
 import { getPrefix, isAccount, isTransferFee, parseTx } from './util'
 
->>>>>>> 8262b986
 type PrivKey = string
 
 export type Coin = {
@@ -92,11 +84,8 @@
  */
 class Client extends BaseXChainClient implements BinanceClient, XChainClient {
   private bncClient: BncClient
-<<<<<<< HEAD
   private phrase = ''
   private addrCache: Record<string, Record<number, string>>
-=======
->>>>>>> 8262b986
 
   /**
    * Constructor
@@ -108,7 +97,6 @@
    *
    * @throws {"Invalid phrase"} Thrown if the given phase is invalid.
    */
-<<<<<<< HEAD
   constructor({ network = 'testnet' }: XChainClientParams) {
     this.network = network
     this.bncClient = new BncClient(this.getClientUrl())
@@ -123,12 +111,6 @@
    */
   purgeClient(): void {
     this.phrase = ''
-=======
-  constructor(params: XChainClientParams) {
-    super(Chain.Binance, params)
-    this.bncClient = new BncClient(this.getClientUrl())
-    this.bncClient.chooseNetwork(this.getNetwork())
->>>>>>> 8262b986
   }
 
   /**
@@ -204,7 +186,6 @@
   }
 
   /**
-<<<<<<< HEAD
    * Set/update a new phrase
    *
    * @param {string} phrase A new phrase.
@@ -238,8 +219,6 @@
     return seed.toString('hex')
   }
   /**
-=======
->>>>>>> 8262b986
    * @private
    * Get private key.
    *
@@ -249,11 +228,7 @@
    * @throws {"Phrase not set"}
    * Throws an error if phrase has not been set before
    * */
-<<<<<<< HEAD
   private getPrivateKey = (index: number): Promise<PrivKey> => {
-=======
-  private getPrivateKey(index: number): PrivKey {
->>>>>>> 8262b986
     if (!this.phrase) throw new Error('Phrase not set')
 
     return this.getPrivateKeyFromMnemonic(this.phrase, true, index)
@@ -267,7 +242,6 @@
    *
    * @throws {Error} Thrown if phrase has not been set before. A phrase is needed to create a wallet and to derive an address from it.
    */
-<<<<<<< HEAD
   getAddress = async (index = 0): Promise<string> => {
     if (this.addrCache[this.phrase][index]) {
       return this.addrCache[this.phrase][index]
@@ -279,11 +253,6 @@
     return address
   }
 
-=======
-  getAddress(index = 0): string {
-    return crypto.getAddressFromPrivateKey(this.getPrivateKey(index), getPrefix(this.network))
-  }
->>>>>>> 8262b986
   /**
    * Validate the given address.
    *
@@ -318,7 +287,6 @@
    * @param {Asset} asset If not set, it will return all assets available. (optional)
    * @returns {Balance[]} The balance of the address.
    */
-<<<<<<< HEAD
   getBalance = async (address: Address, assets?: Asset[]): Promise<Balances> => {
     try {
       const balances: BinanceBalances = await this.bncClient.getBalance(address)
@@ -346,21 +314,6 @@
     } catch (error) {
       return Promise.reject(error)
     }
-=======
-  async getBalance(address: Address, assets?: Asset[]): Promise<Balance[]> {
-    const balances: BinanceBalance[] = await this.bncClient.getBalance(address)
-
-    return balances
-      .map((balance) => {
-        return {
-          asset: assetFromString(`${Chain.Binance}.${balance.symbol}`) || AssetBNB,
-          amount: assetToBase(assetAmount(balance.free, 8)),
-        }
-      })
-      .filter(
-        (balance) => !assets || assets.filter((asset) => assetToString(balance.asset) === assetToString(asset)).length,
-      )
->>>>>>> 8262b986
   }
 
   /**
@@ -453,7 +406,6 @@
    * @param {MultiSendParams} params The multi-send transfer options.
    * @returns {TxHash} The transaction hash.
    */
-<<<<<<< HEAD
   multiSend = async ({ walletIndex = 0, transactions, memo = '' }: MultiSendParams): Promise<TxHash> => {
     try {
       const derivedAddress = await this.getAddress(walletIndex)
@@ -476,75 +428,10 @@
         }),
         memo,
       )
-=======
-  async multiSend({ walletIndex = 0, transactions, memo = '' }: MultiSendParams): Promise<TxHash> {
-    const derivedAddress = this.getAddress(walletIndex)
-
-    await this.bncClient.initChain()
-    await this.bncClient.setPrivateKey(this.getPrivateKey(walletIndex))
-
-    const transferResult = await this.bncClient.multiSend(
-      derivedAddress,
-      transactions.map((transaction) => {
-        return {
-          to: transaction.to,
-          coins: transaction.coins.map((coin) => {
-            return {
-              denom: coin.asset.symbol,
-              amount: baseToAsset(coin.amount).amount().toString(),
-            }
-          }),
-        }
-      }),
-      memo,
-    )
->>>>>>> 8262b986
 
     return transferResult.result.map((txResult: { hash?: TxHash }) => txResult?.hash ?? '')[0]
   }
 
-  /**
-   * Transfer balances.
-   *
-   * @param {TxParams} params The transfer options.
-   * @returns {TxHash} The transaction hash.
-   */
-<<<<<<< HEAD
-  transfer = async ({ walletIndex, asset, amount, recipient, memo }: TxParams): Promise<TxHash> => {
-    try {
-      await this.bncClient.initChain()
-      await this.bncClient
-        .setPrivateKey(await this.getPrivateKey(walletIndex || 0))
-        .catch((error: Error) => Promise.reject(error))
-
-      const transferResult = await this.bncClient.transfer(
-        await this.getAddress(),
-        recipient,
-        baseToAsset(amount).amount().toString(),
-        asset ? asset.symbol : AssetBNB.symbol,
-        memo,
-      )
-
-      return transferResult.result.map((txResult: { hash?: TxHash }) => txResult?.hash ?? '')[0]
-    } catch (error) {
-      return Promise.reject(error)
-    }
-=======
-  async transfer({ walletIndex, asset, amount, recipient, memo }: TxParams): Promise<TxHash> {
-    await this.bncClient.initChain()
-    await this.bncClient.setPrivateKey(this.getPrivateKey(walletIndex || 0))
-
-    const transferResult = await this.bncClient.transfer(
-      this.getAddress(walletIndex),
-      recipient,
-      baseToAsset(amount).amount().toString(),
-      asset ? asset.symbol : AssetBNB.symbol,
-      memo,
-    )
-
-    return transferResult.result.map((txResult: { hash?: TxHash }) => txResult?.hash ?? '')[0]
->>>>>>> 8262b986
-  }
 
   /**
    * Get the current transfer fee.
