import { FeeType, Fees, Network, Tx, TxType, singleFee } from '@xchainjs/xchain-client'
import { AssetBNB, assetAmount, assetFromString, assetToBase, baseAmount } from '@xchainjs/xchain-util'

import { Account, DexFees, Fee, TransferFee, Tx as BinanceTx, TxType as BinanceTxType } from './types/binance'
import { Transfer, TransferEvent } from './types/binance-ws'
<<<<<<< HEAD
import { TransferFee, DexFees, Fee, TxType as BinanceTxType, Tx as BinanceTx } from './types/binance'
import { TxType, Tx, Fees } from '@thorwallet/xchain-client'
import { assetFromString, AssetBNB, assetToBase, assetAmount, baseAmount } from '@thorwallet/xchain-util'
=======
>>>>>>> 8262b986
import { DerivePath } from './types/common'

export const BNB_DECIMAL = 8

/**
 * Get `hash` from transfer event sent by Binance chain.
 * @see https://docs.binance.org/api-reference/dex-api/ws-streams.html#3-transfer
 *
 * @param {TransferEvent} transfer The transfer event. (optional)
 * @returns {string|undefined} The hash from transfer event.
 */
export const getHashFromTransfer = (transfer?: { data?: Pick<Transfer, 'H'> }): string | undefined => transfer?.data?.H

/**
 * Get `hash` from memo
 *
 * @param {TransferEvent} transfer The transfer event. (optional)
 * @returns {string|undefined} The hash from the memo.
 */
export const getTxHashFromMemo = (transfer?: TransferEvent) => transfer?.data?.M.split(':')[1]

/**
 * Type guard for runtime checks of `Fee`
 *
 * @param {Fee|TransferFee|DexFees} v
 * @returns {boolean} `true` or `false`.
 */
export const isFee = (v: Fee | TransferFee | DexFees): v is Fee =>
  !!(v as Fee)?.msg_type && (v as Fee)?.fee !== undefined && (v as Fee)?.fee_for !== undefined

/**
 * Type guard for `TransferFee`
 *
 * @param {Fee|TransferFee|DexFees} v
 * @returns {boolean} `true` or `false`.
 */
export const isTransferFee = (v: Fee | TransferFee | DexFees): v is TransferFee =>
  isFee((v as TransferFee)?.fixed_fee_params) && !!(v as TransferFee)?.multi_transfer_fee

/**
 * Type guard for `DexFees`
 *
 * @param {Fee|TransferFee|DexFees} v
 * @returns {boolean} `true` or `false`.
 */
export const isDexFees = (v: Fee | TransferFee | DexFees): v is DexFees => (v as DexFees)?.dex_fee_fields?.length > 0

/**
 * Type guard for `Account`
 *
 * @param {unknown} v
 * @returns {boolean} `true` or `false`.
 */
export const isAccount = (v: unknown): v is Account =>
  typeof (v as Account).account_number === 'number' &&
  typeof (v as Account).address === 'string' &&
  Array.isArray((v as Account).balances) &&
  Array.isArray((v as Account).public_key) &&
  typeof (v as Account).flags === 'number' &&
  typeof (v as Account).sequence === 'number'

/**
 * Get TxType
 *
 * @param {BinanceTxType} t
 * @returns {TxType} `transfer` or `unknown`.
 */
export const getTxType = (t: BinanceTxType): TxType => {
  if (t === 'TRANSFER' || t === 'DEPOSIT') return TxType.Transfer
  return TxType.Unknown
}

/**
 * Parse Tx
 *
 * @param {BinanceTx} t The transaction to be parsed. (optional)
 * @returns {Tx|null} The transaction parsed from the binance tx.
 */
export const parseTx = (tx: BinanceTx): Tx | null => {
  const asset = assetFromString(`${AssetBNB.chain}.${tx.txAsset}`)

  if (!asset) return null

  return {
    asset,
    from: [
      {
        from: tx.fromAddr,
        amount: assetToBase(assetAmount(tx.value, 8)),
      },
    ],
    to: [
      {
        to: tx.toAddr,
        amount: assetToBase(assetAmount(tx.value, 8)),
      },
    ],
    date: new Date(tx.timeStamp),
    type: getTxType(tx.txType),
    hash: tx.txHash,
    binanceFee: tx.txFee,
    confirmations: tx.confirmBlocks,
    ethCumulativeGasUsed: null,
    ethGas: null,
    ethGasPrice: null,
    ethGasUsed: null,
    ethTokenName: null,
    ethTokenSymbol: null,
  }
}

/**
 * Get DerivePath
 *
 * @param {number} index (optional)
 * @returns {DerivePath} The binance derivation path by the index.
 */
export const getDerivePath = (index = 0): DerivePath => [44, 714, 0, 0, index]

/**
 * Get the default fee.
 *
 * @returns {Fees} The default fee.
 */
export const getDefaultFees = (): Fees => {
  return singleFee(FeeType.FlatFee, baseAmount(37500))
}

/**
 * Get address prefix based on the network.
 *
 * @param {Network} network
 * @returns {string} The address prefix based on the network.
 *
 **/
export const getPrefix = (network: Network) => {
  switch (network) {
    case Network.Mainnet:
      return 'bnb'
    case Network.Testnet:
      return 'tbnb'
  }
}<|MERGE_RESOLUTION|>--- conflicted
+++ resolved
@@ -3,12 +3,9 @@
 
 import { Account, DexFees, Fee, TransferFee, Tx as BinanceTx, TxType as BinanceTxType } from './types/binance'
 import { Transfer, TransferEvent } from './types/binance-ws'
-<<<<<<< HEAD
 import { TransferFee, DexFees, Fee, TxType as BinanceTxType, Tx as BinanceTx } from './types/binance'
 import { TxType, Tx, Fees } from '@thorwallet/xchain-client'
 import { assetFromString, AssetBNB, assetToBase, assetAmount, baseAmount } from '@thorwallet/xchain-util'
-=======
->>>>>>> 8262b986
 import { DerivePath } from './types/common'
 
 export const BNB_DECIMAL = 8
